// Copyright 2021 Gravitational, Inc
//
// Licensed under the Apache License, Version 2.0 (the "License");
// you may not use this file except in compliance with the License.
// You may obtain a copy of the License at
//
//      http://www.apache.org/licenses/LICENSE-2.0
//
// Unless required by applicable law or agreed to in writing, software
// distributed under the License is distributed on an "AS IS" BASIS,
// WITHOUT WARRANTIES OR CONDITIONS OF ANY KIND, either express or implied.
// See the License for the specific language governing permissions and
// limitations under the License.

package common

import (
	"context"
	"crypto/x509/pkix"
	"encoding/pem"
	"fmt"
	"io/ioutil"
	"net"
	"net/url"
	"os"
	"strconv"
	"strings"
	"text/template"
	"time"

	"github.com/gravitational/teleport/api/client/proto"
	apidefaults "github.com/gravitational/teleport/api/defaults"
	"github.com/gravitational/teleport/api/types"
	"github.com/gravitational/teleport/lib/auth"
	"github.com/gravitational/teleport/lib/auth/native"
	"github.com/gravitational/teleport/lib/client"
	"github.com/gravitational/teleport/lib/client/identityfile"
	"github.com/gravitational/teleport/lib/defaults"
	kubeutils "github.com/gravitational/teleport/lib/kube/utils"
	"github.com/gravitational/teleport/lib/service"
	"github.com/gravitational/teleport/lib/services"
	"github.com/gravitational/teleport/lib/sshutils"
	"github.com/gravitational/teleport/lib/tlsca"
	"github.com/gravitational/teleport/lib/utils"

	"github.com/gravitational/kingpin"
	"github.com/gravitational/trace"
	"github.com/sirupsen/logrus"
	log "github.com/sirupsen/logrus"
)

// AuthCommand implements `tctl auth` group of commands
type AuthCommand struct {
	config                     *service.Config
	authType                   string
	genPubPath                 string
	genPrivPath                string
	genUser                    string
	genHost                    string
	genTTL                     time.Duration
	exportAuthorityFingerprint string
	exportPrivateKeys          bool
	output                     string
	outputFormat               identityfile.Format
	compatVersion              string
	compatibility              string
	proxyAddr                  string
	leafCluster                string
	kubeCluster                string
	appName                    string
	dbName                     string
	dbUser                     string
	signOverwrite              bool

	rotateGracePeriod time.Duration
	rotateType        string
	rotateManualMode  bool
	rotateTargetPhase string

	authGenerate *kingpin.CmdClause
	authExport   *kingpin.CmdClause
	authSign     *kingpin.CmdClause
	authRotate   *kingpin.CmdClause
}

// Initialize allows TokenCommand to plug itself into the CLI parser
func (a *AuthCommand) Initialize(app *kingpin.Application, config *service.Config) {
	a.config = config

	// operations with authorities
	auth := app.Command("auth", "Operations with user and host certificate authorities (CAs)").Hidden()
	a.authExport = auth.Command("export", "Export public cluster (CA) keys to stdout")
	a.authExport.Flag("keys", "if set, will print private keys").BoolVar(&a.exportPrivateKeys)
	a.authExport.Flag("fingerprint", "filter authority by fingerprint").StringVar(&a.exportAuthorityFingerprint)
	a.authExport.Flag("compat", "export certificates compatible with specific version of Teleport").StringVar(&a.compatVersion)
	a.authExport.Flag("type", "export certificate type").EnumVar(&a.authType, allowedCertificateTypes...)

	a.authGenerate = auth.Command("gen", "Generate a new SSH keypair").Hidden()
	a.authGenerate.Flag("pub-key", "path to the public key").Required().StringVar(&a.genPubPath)
	a.authGenerate.Flag("priv-key", "path to the private key").Required().StringVar(&a.genPrivPath)

	a.authSign = auth.Command("sign", "Create an identity file(s) for a given user")
	a.authSign.Flag("user", "Teleport user name").StringVar(&a.genUser)
	a.authSign.Flag("host", "Teleport host name").StringVar(&a.genHost)
	a.authSign.Flag("out", "Identity output").Short('o').Required().StringVar(&a.output)
	a.authSign.Flag("format", fmt.Sprintf("Identity format: %s. %s is the default.",
		identityfile.KnownFileFormats.String(), identityfile.DefaultFormat)).
		Default(string(identityfile.DefaultFormat)).
		StringVar((*string)(&a.outputFormat))
	a.authSign.Flag("ttl", "TTL (time to live) for the generated certificate").
		Default(fmt.Sprintf("%v", apidefaults.CertDuration)).
		DurationVar(&a.genTTL)
	a.authSign.Flag("compat", "OpenSSH compatibility flag").StringVar(&a.compatibility)
	a.authSign.Flag("proxy", `Address of the teleport proxy. When --format is set to "kubernetes", this address will be set as cluster address in the generated kubeconfig file`).StringVar(&a.proxyAddr)
	a.authSign.Flag("overwrite", "Whether to overwrite existing destination files. When not set, user will be prompted before overwriting any existing file.").BoolVar(&a.signOverwrite)
	// --kube-cluster was an unfortunately chosen flag name, before teleport
	// supported kubernetes_service and registered kubernetes clusters that are
	// not trusted teleport clusters.
	// It's kept as an alias for --leaf-cluster for backwards-compatibility,
	// but hidden.
	a.authSign.Flag("kube-cluster", `Leaf cluster to generate identity file for when --format is set to "kubernetes"`).Hidden().StringVar(&a.leafCluster)
	a.authSign.Flag("leaf-cluster", `Leaf cluster to generate identity file for when --format is set to "kubernetes"`).StringVar(&a.leafCluster)
	a.authSign.Flag("kube-cluster-name", `Kubernetes cluster to generate identity file for when --format is set to "kubernetes"`).StringVar(&a.kubeCluster)
	a.authSign.Flag("app-name", `Application to generate identity file for. Mutually exclusive with "--db-name".`).StringVar(&a.appName)
	a.authSign.Flag("db-name", `Database to generate identity file for. Mutually exclusive with "--app-name".`).StringVar(&a.dbName)
	a.authSign.Flag("db-user", `Database user placed on the identity file. Only used when "--db-name" is set.`).StringVar(&a.dbUser)

	a.authRotate = auth.Command("rotate", "Rotate certificate authorities in the cluster")
	a.authRotate.Flag("grace-period", "Grace period keeps previous certificate authorities signatures valid, if set to 0 will force users to relogin and nodes to re-register.").
		Default(fmt.Sprintf("%v", defaults.RotationGracePeriod)).
		DurationVar(&a.rotateGracePeriod)
	a.authRotate.Flag("manual", "Activate manual rotation , set rotation phases manually").BoolVar(&a.rotateManualMode)
	a.authRotate.Flag("type", "Certificate authority to rotate, rotates both host and user CA by default").StringVar(&a.rotateType)
	a.authRotate.Flag("phase", fmt.Sprintf("Target rotation phase to set, used in manual rotation, one of: %v", strings.Join(types.RotatePhases, ", "))).StringVar(&a.rotateTargetPhase)
}

// TryRun takes the CLI command as an argument (like "auth gen") and executes it
// or returns match=false if 'cmd' does not belong to it
func (a *AuthCommand) TryRun(cmd string, client auth.ClientI) (match bool, err error) {
	ctx := context.Background()
	switch cmd {
	case a.authGenerate.FullCommand():
		err = a.GenerateKeys(ctx)
	case a.authExport.FullCommand():
		err = a.ExportAuthorities(ctx, client)
	case a.authSign.FullCommand():
		err = a.GenerateAndSignKeys(ctx, client)
	case a.authRotate.FullCommand():
		err = a.RotateCertAuthority(ctx, client)
	default:
		return false, nil
	}
	return true, trace.Wrap(err)
}

var allowedCertificateTypes = []string{"user", "host", "tls-host", "tls-user", "tls-user-der", "windows"}

// ExportAuthorities outputs the list of authorities in OpenSSH compatible formats
// If --type flag is given, only prints keys for CAs of this type, otherwise
// prints all keys
func (a *AuthCommand) ExportAuthorities(ctx context.Context, client auth.ClientI) error {
	var typesToExport []types.CertAuthType

	// this means to export TLS authority
	switch a.authType {
	// "tls" is supported for backwards compatibility.
	// "tls-host" and "tls-user" were added later to allow export of the user
	// TLS CA.
	case "tls", "tls-host":
		return a.exportTLSAuthority(ctx, client, types.HostCA, false)
	case "tls-user":
		return a.exportTLSAuthority(ctx, client, types.UserCA, false)
	case "tls-user-der", "windows":
		return a.exportTLSAuthority(ctx, client, types.UserCA, true)
	}

	// if no --type flag is given, export all types
	if a.authType == "" {
		typesToExport = []types.CertAuthType{types.HostCA, types.UserCA}
	} else {
		authType := types.CertAuthType(a.authType)
		if err := authType.Check(); err != nil {
			return trace.Wrap(err)
		}
		typesToExport = []types.CertAuthType{authType}
	}
	localAuthName, err := client.GetDomainName()
	if err != nil {
		return trace.Wrap(err)
	}

	// fetch authorities via auth API (and only take local CAs, ignoring
	// trusted ones)
	var authorities []types.CertAuthority
	for _, at := range typesToExport {
		cas, err := client.GetCertAuthorities(ctx, at, a.exportPrivateKeys)
		if err != nil {
			return trace.Wrap(err)
		}
		for _, ca := range cas {
			if ca.GetClusterName() == localAuthName {
				authorities = append(authorities, ca)
			}
		}
	}

	// print:
	for _, ca := range authorities {
		if a.exportPrivateKeys {
			for _, key := range ca.GetActiveKeys().SSH {
				fingerprint, err := sshutils.PrivateKeyFingerprint(key.PrivateKey)
				if err != nil {
					return trace.Wrap(err)
				}
				if a.exportAuthorityFingerprint != "" && fingerprint != a.exportAuthorityFingerprint {
					continue
				}
				os.Stdout.Write(key.PrivateKey)
				fmt.Fprintf(os.Stdout, "\n")
			}
		} else {
			for _, key := range ca.GetTrustedSSHKeyPairs() {
				fingerprint, err := sshutils.AuthorizedKeyFingerprint(key.PublicKey)
				if err != nil {
					return trace.Wrap(err)
				}
				if a.exportAuthorityFingerprint != "" && fingerprint != a.exportAuthorityFingerprint {
					continue
				}

				// export certificates in the old 1.0 format where host and user
				// certificate authorities were exported in the known_hosts format.
				if a.compatVersion == "1.0" {
					castr, err := hostCAFormat(ca, key.PublicKey, client)
					if err != nil {
						return trace.Wrap(err)
					}

					fmt.Println(castr)
					continue
				}

				// export certificate authority in user or host ca format
				var castr string
				switch ca.GetType() {
				case types.UserCA:
					castr, err = userCAFormat(ca, key.PublicKey)
				case types.HostCA:
					castr, err = hostCAFormat(ca, key.PublicKey, client)
				default:
					return trace.BadParameter("unknown user type: %q", ca.GetType())
				}
				if err != nil {
					return trace.Wrap(err)
				}

				// print the export friendly string
				fmt.Println(castr)
			}
		}
	}
	return nil
}

func (a *AuthCommand) exportTLSAuthority(ctx context.Context, client auth.ClientI, typ types.CertAuthType, unpackPEM bool) error {
	clusterName, err := client.GetDomainName()
	if err != nil {
		return trace.Wrap(err)
	}
	certAuthority, err := client.GetCertAuthority(
		ctx,
		types.CertAuthID{Type: typ, DomainName: clusterName},
		a.exportPrivateKeys,
	)
	if err != nil {
		return trace.Wrap(err)
	}
	if len(certAuthority.GetActiveKeys().TLS) != 1 {
		return trace.BadParameter("expected one TLS key pair, got %v", len(certAuthority.GetActiveKeys().TLS))
	}
	keyPair := certAuthority.GetActiveKeys().TLS[0]

	print := func(data []byte) error {
		if !unpackPEM {
			fmt.Println(string(data))
			return nil
		}
		b, _ := pem.Decode(data)
		if b == nil {
			return trace.BadParameter("no PEM data in CA data: %q", data)
		}
		fmt.Println(string(b.Bytes))
		return nil
	}
	if a.exportPrivateKeys {
		if err := print(keyPair.Key); err != nil {
			return trace.Wrap(err)
		}
	}
	return trace.Wrap(print(keyPair.Cert))
}

// GenerateKeys generates a new keypair
func (a *AuthCommand) GenerateKeys(ctx context.Context) error {
	keygen := native.New(ctx, native.PrecomputeKeys(0))
	defer keygen.Close()
	privBytes, pubBytes, err := keygen.GenerateKeyPair("")
	if err != nil {
		return trace.Wrap(err)
	}
	err = ioutil.WriteFile(a.genPubPath, pubBytes, 0600)
	if err != nil {
		return trace.Wrap(err)
	}

	err = ioutil.WriteFile(a.genPrivPath, privBytes, 0600)
	if err != nil {
		return trace.Wrap(err)
	}

	fmt.Printf("wrote public key to: %v and private key to: %v\n", a.genPubPath, a.genPrivPath)
	return nil
}

// GenerateAndSignKeys generates a new keypair and signs it for role
func (a *AuthCommand) GenerateAndSignKeys(ctx context.Context, clusterAPI auth.ClientI) error {
	switch a.outputFormat {
	case identityfile.FormatDatabase, identityfile.FormatMongo, identityfile.FormatCockroach, identityfile.FormatRedis:
		return a.generateDatabaseKeys(ctx, clusterAPI)
	}
	switch {
	case a.genUser != "" && a.genHost == "":
		return a.generateUserKeys(ctx, clusterAPI)
	case a.genUser == "" && a.genHost != "":
		return a.generateHostKeys(ctx, clusterAPI)
	default:
		return trace.BadParameter("--user or --host must be specified")
	}
}

// RotateCertAuthority starts or restarts certificate authority rotation process
func (a *AuthCommand) RotateCertAuthority(ctx context.Context, client auth.ClientI) error {
	req := auth.RotateRequest{
		Type:        types.CertAuthType(a.rotateType),
		GracePeriod: &a.rotateGracePeriod,
		TargetPhase: a.rotateTargetPhase,
	}
	if a.rotateManualMode {
		req.Mode = types.RotationModeManual
	} else {
		req.Mode = types.RotationModeAuto
	}
	if err := client.RotateCertAuthority(ctx, req); err != nil {
		return err
	}
	if a.rotateTargetPhase != "" {
		fmt.Printf("Updated rotation phase to %q. To check status use 'tctl status'\n", a.rotateTargetPhase)
	} else {
		fmt.Printf("Initiated certificate authority rotation. To check status use 'tctl status'\n")
	}

	return nil
}

func (a *AuthCommand) generateHostKeys(ctx context.Context, clusterAPI auth.ClientI) error {
	// only format=openssh is supported
	if a.outputFormat != identityfile.FormatOpenSSH {
		return trace.BadParameter("invalid --format flag %q, only %q is supported", a.outputFormat, identityfile.FormatOpenSSH)
	}

	// split up comma separated list
	principals := strings.Split(a.genHost, ",")

	// generate a keypair
	key, err := client.NewKey()
	if err != nil {
		return trace.Wrap(err)
	}

	cn, err := clusterAPI.GetClusterName()
	if err != nil {
		return trace.Wrap(err)
	}
	clusterName := cn.GetClusterName()

	key.Cert, err = clusterAPI.GenerateHostCert(key.Pub,
		"", "", principals,
		clusterName, types.RoleNode, 0)
	if err != nil {
		return trace.Wrap(err)
	}
	hostCAs, err := clusterAPI.GetCertAuthorities(ctx, types.HostCA, false)
	if err != nil {
		return trace.Wrap(err)
	}
	key.TrustedCA = auth.AuthoritiesToTrustedCerts(hostCAs)

	// if no name was given, take the first name on the list of principals
	filePath := a.output
	if filePath == "" {
		filePath = principals[0]
	}

	filesWritten, err := identityfile.Write(identityfile.WriteConfig{
		OutputPath:           filePath,
		Key:                  key,
		Format:               a.outputFormat,
		OverwriteDestination: a.signOverwrite,
	})
	if err != nil {
		return trace.Wrap(err)
	}
	fmt.Printf("\nThe credentials have been written to %s\n", strings.Join(filesWritten, ", "))
	return nil
}

// generateDatabaseKeys generates a new unsigned key and signs it with Teleport
// CA for database access.
func (a *AuthCommand) generateDatabaseKeys(ctx context.Context, clusterAPI auth.ClientI) error {
	key, err := client.NewKey()
	if err != nil {
		return trace.Wrap(err)
	}
	return a.generateDatabaseKeysForKey(ctx, clusterAPI, key)
}

// generateDatabaseKeysForKey signs the provided unsigned key with Teleport CA
// for database access.
func (a *AuthCommand) generateDatabaseKeysForKey(ctx context.Context, clusterAPI auth.ClientI, key *client.Key) error {
	principals := strings.Split(a.genHost, ",")
	if len(principals) == 1 && principals[0] == "" {
		return trace.BadParameter("at least one hostname must be specified via --host flag")
	}
	// For CockroachDB node certificates, CommonName must be "node":
	//
	// https://www.cockroachlabs.com/docs/v21.1/cockroach-cert#node-key-and-certificates
	if a.outputFormat == identityfile.FormatCockroach {
		principals = append([]string{"node"}, principals...)
	}
	subject := pkix.Name{CommonName: principals[0]}
	if a.outputFormat == identityfile.FormatMongo {
		// Include Organization attribute in MongoDB certificates as well.
		//
		// When using X.509 member authentication, MongoDB requires O or OU to
		// be non-empty so this will make the certs we generate compatible:
		//
		// https://docs.mongodb.com/manual/core/security-internal-authentication/#x.509
		//
		// The actual O value doesn't matter as long as it matches on all
		// MongoDB cluster members so set it to the Teleport cluster name
		// to avoid hardcoding anything.
		clusterName, err := clusterAPI.GetClusterName()
		if err != nil {
			return trace.Wrap(err)
		}
		subject.Organization = []string{
			clusterName.GetClusterName(),
		}
	}
	csr, err := tlsca.GenerateCertificateRequestPEM(subject, key.Priv)
	if err != nil {
		return trace.Wrap(err)
	}
	resp, err := clusterAPI.GenerateDatabaseCert(ctx,
		&proto.DatabaseCertRequest{
			CSR: csr,
			// Important to include SANs since CommonName has been deprecated
			// since Go 1.15:
			//   https://golang.org/doc/go1.15#commonname
			ServerNames: principals,
			// Include legacy ServerName for compatibility.
			ServerName: principals[0],
			TTL:        proto.Duration(a.genTTL),
		})
	if err != nil {
		return trace.Wrap(err)
	}
	key.TLSCert = resp.Cert
	key.TrustedCA = []auth.TrustedCerts{{TLSCertificates: resp.CACerts}}
	filesWritten, err := identityfile.Write(identityfile.WriteConfig{
		OutputPath:           a.output,
		Key:                  key,
		Format:               a.outputFormat,
		OverwriteDestination: a.signOverwrite,
	})
	if err != nil {
		return trace.Wrap(err)
	}
	switch a.outputFormat {
	case identityfile.FormatDatabase:
		dbAuthSignTpl.Execute(os.Stdout, map[string]interface{}{
			"files":  strings.Join(filesWritten, ", "),
			"output": a.output,
		})
	case identityfile.FormatMongo:
		mongoAuthSignTpl.Execute(os.Stdout, map[string]interface{}{
			"files":  strings.Join(filesWritten, ", "),
			"output": a.output,
		})
	case identityfile.FormatCockroach:
		cockroachAuthSignTpl.Execute(os.Stdout, map[string]interface{}{
			"files":  strings.Join(filesWritten, ", "),
			"output": a.output,
		})
	case identityfile.FormatRedis:
		redisAuthSignTpl.Execute(os.Stdout, map[string]interface{}{
			"files":  strings.Join(filesWritten, ", "),
			"output": a.output,
		})
	}
	return nil
}

var (
	// dbAuthSignTpl is printed when user generates credentials for a self-hosted database.
	dbAuthSignTpl = template.Must(template.New("").Parse(`Database credentials have been written to {{.files}}.

To enable mutual TLS on your PostgreSQL server, add the following to its
postgresql.conf configuration file:

ssl = on
ssl_cert_file = '/path/to/{{.output}}.crt'
ssl_key_file = '/path/to/{{.output}}.key'
ssl_ca_file = '/path/to/{{.output}}.cas'

To enable mutual TLS on your MySQL server, add the following to its
mysql.cnf configuration file:

[mysqld]
require_secure_transport=ON
ssl-cert=/path/to/{{.output}}.crt
ssl-key=/path/to/{{.output}}.key
ssl-ca=/path/to/{{.output}}.cas
`))
	// mongoAuthSignTpl is printed when user generates credentials for a MongoDB database.
	mongoAuthSignTpl = template.Must(template.New("").Parse(`Database credentials have been written to {{.files}}.

To enable mutual TLS on your MongoDB server, add the following to its
mongod.yaml configuration file:

net:
  tls:
    mode: requireTLS
    certificateKeyFile: /path/to/{{.output}}.crt
    CAFile: /path/to/{{.output}}.cas
`))
	cockroachAuthSignTpl = template.Must(template.New("").Parse(`Database credentials have been written to {{.files}}.

To enable mutual TLS on your CockroachDB server, point it to the certs
directory using --certs-dir flag:

cockroach start \
  --certs-dir={{.output}} \
  # other flags...
`))

	redisAuthSignTpl = template.Must(template.New("").Parse(`Database credentials have been written to {{.files}}.

To enable mutual TLS on your Redis server, add the following to your redis.conf:

tls-ca-cert-file /path/to/{{.output}}.cas
tls-cert-file /path/to/{{.output}}.crt 
tls-key-file /path/to/{{.output}}.key
tls-protocols "TLSv1.2 TLSv1.3"
`))
)

func (a *AuthCommand) generateUserKeys(ctx context.Context, clusterAPI auth.ClientI) error {
	// Validate --proxy flag.
	if err := a.checkProxyAddr(clusterAPI); err != nil {
		return trace.Wrap(err)
	}
	// parse compatibility parameter
	certificateFormat, err := utils.CheckCertificateFormatFlag(a.compatibility)
	if err != nil {
		return trace.Wrap(err)
	}

	// generate a keypair:
	key, err := client.NewKey()
	if err != nil {
		return trace.Wrap(err)
	}

	if a.leafCluster != "" {
		if err := a.checkLeafCluster(clusterAPI); err != nil {
			return trace.Wrap(err)
		}
	} else {
		cn, err := clusterAPI.GetClusterName()
		if err != nil {
			return trace.Wrap(err)
		}
		a.leafCluster = cn.GetClusterName()
	}
	key.ClusterName = a.leafCluster

	if err := a.checkKubeCluster(ctx, clusterAPI); err != nil {
		return trace.Wrap(err)
	}

	var (
		routeToApp      proto.RouteToApp
		routeToDatabase proto.RouteToDatabase
		certUsage       proto.UserCertsRequest_CertUsage
	)

	// `appName` and `dbName` are mutually exclusive.
	if a.appName != "" && a.dbName != "" {
		return trace.BadParameter("only --app-name or --db-name can be set, not both")
	}

<<<<<<< HEAD
	switch {
	case a.appName != "":
		server, err := getApplicationServer(context.TODO(), clusterAPI, a.appName)
=======
	if a.appName != "" {
		server, err := getApplicationServer(ctx, clusterAPI, a.appName)
>>>>>>> bea5f7fd
		if err != nil {
			return trace.Wrap(err)
		}

		appSession, err := clusterAPI.CreateAppSession(ctx, types.CreateAppSessionRequest{
			Username:    a.genUser,
			PublicAddr:  server.GetApp().GetPublicAddr(),
			ClusterName: a.leafCluster,
		})
		if err != nil {
			return trace.Wrap(err)
		}

		routeToApp = proto.RouteToApp{
			Name:        a.appName,
			PublicAddr:  server.GetApp().GetPublicAddr(),
			ClusterName: a.leafCluster,
			SessionID:   appSession.GetName(),
		}
		certUsage = proto.UserCertsRequest_App
	case a.dbName != "":
		server, err := getDatabaseServer(context.TODO(), clusterAPI, a.dbName)
		if err != nil {
			return trace.Wrap(err)
		}

		routeToDatabase = proto.RouteToDatabase{
			ServiceName: a.dbName,
			Protocol:    server.GetDatabase().GetProtocol(),
			Username:    a.dbUser,
		}
		certUsage = proto.UserCertsRequest_Database
	}

	reqExpiry := time.Now().UTC().Add(a.genTTL)
	// Request signed certs from `auth` server.
	certs, err := clusterAPI.GenerateUserCerts(ctx, proto.UserCertsRequest{
		PublicKey:         key.Pub,
		Username:          a.genUser,
		Expires:           reqExpiry,
		Format:            certificateFormat,
		RouteToCluster:    a.leafCluster,
		KubernetesCluster: a.kubeCluster,
		RouteToApp:        routeToApp,
		Usage:             certUsage,
		RouteToDatabase:   routeToDatabase,
	})
	if err != nil {
		return trace.Wrap(err)
	}
	key.Cert = certs.SSH
	key.TLSCert = certs.TLS

	hostCAs, err := clusterAPI.GetCertAuthorities(ctx, types.HostCA, false)
	if err != nil {
		return trace.Wrap(err)
	}
	key.TrustedCA = auth.AuthoritiesToTrustedCerts(hostCAs)

	// write the cert+private key to the output:
	filesWritten, err := identityfile.Write(identityfile.WriteConfig{
		OutputPath:           a.output,
		Key:                  key,
		Format:               a.outputFormat,
		KubeProxyAddr:        a.proxyAddr,
		OverwriteDestination: a.signOverwrite,
	})
	if err != nil {
		return trace.Wrap(err)
	}
	fmt.Printf("\nThe credentials have been written to %s\n", strings.Join(filesWritten, ", "))

	expires, err := key.TeleportTLSCertValidBefore()
	if err != nil {
		log.WithError(err).Warn("Failed to check TTL validity")
		// err swallowed on purpose
		return nil
	}
	if reqExpiry.Sub(expires) > time.Minute {
		log.Warnf("Requested TTL of %s was not granted. User may have a role with a shorter max session TTL"+
			" or an existing session ending before the requested TTL. Proceeding with %s",
			a.genTTL,
			time.Until(expires).Round(time.Second))
	}

	return nil
}

func (a *AuthCommand) checkLeafCluster(clusterAPI auth.ClientI) error {
	if a.outputFormat != identityfile.FormatKubernetes && a.leafCluster != "" {
		// User set --cluster but it's not actually used for the chosen --format.
		// Print a warning but continue.
		fmt.Printf("Note: --cluster is only used with --format=%q, ignoring for --format=%q\n", identityfile.FormatKubernetes, a.outputFormat)
	}

	if a.outputFormat != identityfile.FormatKubernetes {
		return nil
	}

	clusters, err := clusterAPI.GetRemoteClusters()
	if err != nil {
		return trace.WrapWithMessage(err, "couldn't load leaf clusters")
	}

	for _, cluster := range clusters {
		if cluster.GetMetadata().Name == a.leafCluster {
			return nil
		}
	}

	return trace.BadParameter("couldn't find leaf cluster named %q", a.leafCluster)

}

func (a *AuthCommand) checkKubeCluster(ctx context.Context, clusterAPI auth.ClientI) error {
	if a.outputFormat != identityfile.FormatKubernetes && a.kubeCluster != "" {
		// User set --kube-cluster-name but it's not actually used for the chosen --format.
		// Print a warning but continue.
		fmt.Printf("Note: --kube-cluster-name is only used with --format=%q, ignoring for --format=%q\n", identityfile.FormatKubernetes, a.outputFormat)
	}
	if a.outputFormat != identityfile.FormatKubernetes {
		return nil
	}

	localCluster, err := clusterAPI.GetClusterName()
	if err != nil {
		return trace.Wrap(err)
	}
	if localCluster.GetClusterName() != a.leafCluster {
		// Skip validation on remote clusters, since we don't know their
		// registered kube clusters.
		return nil
	}

	a.kubeCluster, err = kubeutils.CheckOrSetKubeCluster(ctx, clusterAPI, a.kubeCluster, a.leafCluster)
	if err != nil && !trace.IsNotFound(err) {
		return trace.Wrap(err)
	}
	return nil
}

func (a *AuthCommand) checkProxyAddr(clusterAPI auth.ClientI) error {
	if a.outputFormat != identityfile.FormatKubernetes && a.proxyAddr != "" {
		// User set --proxy but it's not actually used for the chosen --format.
		// Print a warning but continue.
		fmt.Printf("Note: --proxy is only used with --format=%q, ignoring for --format=%q\n", identityfile.FormatKubernetes, a.outputFormat)
		return nil
	}
	if a.outputFormat != identityfile.FormatKubernetes {
		return nil
	}
	if a.proxyAddr != "" {
		// User set --proxy. Validate it and set its scheme to https in case it was omitted.
		u, err := url.Parse(a.proxyAddr)
		if err != nil {
			return trace.WrapWithMessage(err, "specified --proxy URL is invalid")
		}
		switch u.Scheme {
		case "":
			u.Scheme = "https"
			a.proxyAddr = u.String()
			return nil
		case "http", "https":
			return nil
		default:
			return trace.BadParameter("expected --proxy URL with http or https scheme")
		}
	}

	// User didn't specify --proxy for kubeconfig. Let's try to guess it.
	//
	// Is the auth server also a proxy?
	if a.config.Proxy.Kube.Enabled {
		var err error
		a.proxyAddr, err = a.config.Proxy.KubeAddr()
		return trace.Wrap(err)
	}
	// Fetch proxies known to auth server and try to find a public address.
	proxies, err := clusterAPI.GetProxies()
	if err != nil {
		return trace.WrapWithMessage(err, "couldn't load registered proxies, try setting --proxy manually")
	}
	for _, p := range proxies {
		addr := p.GetPublicAddr()
		if addr == "" {
			continue
		}
		uaddr, err := utils.ParseAddr(addr)
		if err != nil {
			logrus.Warningf("Invalid public address on the proxy %q: %q: %v.", p.GetName(), addr, err)
			continue
		}
		u := url.URL{
			Scheme: "https",
			Host:   net.JoinHostPort(uaddr.Host(), strconv.Itoa(defaults.KubeListenPort)),
		}
		a.proxyAddr = u.String()
		return nil
	}

	return trace.BadParameter("couldn't find registered public proxies, specify --proxy when using --format=%q", identityfile.FormatKubernetes)
}

// userCAFormat returns the certificate authority public key exported as a single
// line that can be placed in ~/.ssh/authorized_keys file. The format adheres to the
// man sshd (8) authorized_keys format, a space-separated list of: options, keytype,
// base64-encoded key, comment.
// For example:
//
//    cert-authority AAA... type=user&clustername=cluster-a
//
// URL encoding is used to pass the CA type and cluster name into the comment field.
func userCAFormat(ca types.CertAuthority, keyBytes []byte) (string, error) {
	return sshutils.MarshalAuthorizedKeysFormat(ca.GetClusterName(), keyBytes)
}

// hostCAFormat returns the certificate authority public key exported as a single line
// that can be placed in ~/.ssh/authorized_hosts. The format adheres to the man sshd (8)
// authorized_hosts format, a space-separated list of: marker, hosts, key, and comment.
// For example:
//
//    @cert-authority *.cluster-a ssh-rsa AAA... type=host
//
// URL encoding is used to pass the CA type and allowed logins into the comment field.
func hostCAFormat(ca types.CertAuthority, keyBytes []byte, client auth.ClientI) (string, error) {
	roles, err := services.FetchRoles(ca.GetRoles(), client, nil)
	if err != nil {
		return "", trace.Wrap(err)
	}
	allowedLogins, _ := roles.GetLoginsForTTL(defaults.MinCertDuration + time.Second)
	return sshutils.MarshalAuthorizedHostsFormat(ca.GetClusterName(), keyBytes, allowedLogins)
}

func getApplicationServer(ctx context.Context, clusterAPI auth.ClientI, appName string) (types.AppServer, error) {
	servers, err := clusterAPI.GetApplicationServers(ctx, apidefaults.Namespace)
	if err != nil {
		return nil, trace.Wrap(err)
	}

	for _, s := range servers {
		if s.GetName() == appName {
			return s, nil
		}
	}
	return nil, trace.NotFound("app %q not found", appName)
}

// getDatabaseServer fetches a single `DatabaseServer` by name using the
// provided `auth.ClientI`.
func getDatabaseServer(ctx context.Context, clientAPI auth.ClientI, dbName string) (types.DatabaseServer, error) {
	servers, err := clientAPI.GetDatabaseServers(ctx, apidefaults.Namespace)
	if err != nil {
		return nil, trace.Wrap(err)
	}

	for _, server := range servers {
		if server.GetName() == dbName {
			return server, nil
		}
	}

	return nil, trace.NotFound("database %q not found", dbName)
}<|MERGE_RESOLUTION|>--- conflicted
+++ resolved
@@ -610,14 +610,9 @@
 		return trace.BadParameter("only --app-name or --db-name can be set, not both")
 	}
 
-<<<<<<< HEAD
 	switch {
 	case a.appName != "":
-		server, err := getApplicationServer(context.TODO(), clusterAPI, a.appName)
-=======
-	if a.appName != "" {
 		server, err := getApplicationServer(ctx, clusterAPI, a.appName)
->>>>>>> bea5f7fd
 		if err != nil {
 			return trace.Wrap(err)
 		}
