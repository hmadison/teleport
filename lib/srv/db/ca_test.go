/*
Copyright 2021 Gravitational, Inc.

Licensed under the Apache License, Version 2.0 (the "License");
you may not use this file except in compliance with the License.
You may obtain a copy of the License at

    http://www.apache.org/licenses/LICENSE-2.0

Unless required by applicable law or agreed to in writing, software
distributed under the License is distributed on an "AS IS" BASIS,
WITHOUT WARRANTIES OR CONDITIONS OF ANY KIND, either express or implied.
See the License for the specific language governing permissions and
limitations under the License.
*/

package db

import (
	"context"
	"net"
	"testing"

	"github.com/gravitational/teleport/api/types"
	"github.com/gravitational/teleport/lib/defaults"
	"github.com/gravitational/teleport/lib/fixtures"
	"github.com/gravitational/teleport/lib/srv/db/common"
	"github.com/gravitational/teleport/lib/srv/db/mongodb"
	"github.com/gravitational/teleport/lib/srv/db/mysql"
	"github.com/gravitational/teleport/lib/srv/db/postgres"
	"github.com/stretchr/testify/require"
)

// TestInitCACert verifies automatic download of root certs for cloud databases.
func TestInitCACert(t *testing.T) {
	ctx := context.Background()
	testCtx := setupTestContext(ctx, t)

	selfHosted, err := types.NewDatabaseV3(types.Metadata{
		Name: "self-hosted",
	}, types.DatabaseSpecV3{
		Protocol: defaults.ProtocolPostgres,
		URI:      "localhost:5432",
	})
	require.NoError(t, err)

	rds, err := types.NewDatabaseV3(types.Metadata{
		Name: "rds",
	}, types.DatabaseSpecV3{
		Protocol: defaults.ProtocolPostgres,
		URI:      "localhost:5432",
		AWS:      types.AWS{Region: "us-east-1"},
	})
	require.NoError(t, err)

	rdsWithCert, err := types.NewDatabaseV3(types.Metadata{
		Name: "rds-with-cert",
	}, types.DatabaseSpecV3{
		Protocol: defaults.ProtocolPostgres,
		URI:      "localhost:5432",
		AWS:      types.AWS{Region: "us-east-1"},
		CACert:   "rds-test-cert",
	})
	require.NoError(t, err)

	redshift, err := types.NewDatabaseV3(types.Metadata{
		Name: "redshift",
	}, types.DatabaseSpecV3{
		Protocol: defaults.ProtocolPostgres,
		URI:      "localhost:5432",
		AWS:      types.AWS{Region: "us-east-1", Redshift: types.Redshift{ClusterID: "cluster-id"}},
	})
	require.NoError(t, err)

	cloudSQL, err := types.NewDatabaseV3(types.Metadata{
		Name: "cloud-sql",
	}, types.DatabaseSpecV3{
		Protocol: defaults.ProtocolPostgres,
		URI:      "localhost:5432",
		GCP:      types.GCPCloudSQL{ProjectID: "project-id", InstanceID: "instance-id"},
	})
	require.NoError(t, err)

	azureMySQL, err := types.NewDatabaseV3(types.Metadata{
		Name: "azure-mysql",
	}, types.DatabaseSpecV3{
		Protocol: defaults.ProtocolMySQL,
		URI:      "localhost:3306",
		Azure:    types.Azure{Name: "azure-mysql"},
	})
	require.NoError(t, err)

	allDatabases := []types.Database{
		selfHosted, rds, rdsWithCert, redshift, cloudSQL, azureMySQL,
	}

	tests := []struct {
		desc     string
		database string
		cert     string
	}{
		{
			desc:     "shouldn't download self-hosted CA",
			database: selfHosted.GetName(),
			cert:     selfHosted.GetCA(),
		},
		{
			desc:     "should download RDS CA when it's not set",
			database: rds.GetName(),
			cert:     fixtures.TLSCACertPEM,
		},
		{
			desc:     "shouldn't download RDS CA when it's set",
			database: rdsWithCert.GetName(),
			cert:     rdsWithCert.GetCA(),
		},
		{
			desc:     "should download Redshift CA when it's not set",
			database: redshift.GetName(),
			cert:     fixtures.TLSCACertPEM,
		},
		{
			desc:     "should download Cloud SQL CA when it's not set",
			database: cloudSQL.GetName(),
			cert:     fixtures.TLSCACertPEM,
		},
		{
			desc:     "should download Azure CA when it's not set",
			database: azureMySQL.GetName(),
			cert:     fixtures.TLSCACertPEM,
		},
	}

	databaseServer := testCtx.setupDatabaseServer(ctx, t, agentParams{
		Databases: allDatabases,
	})

	for _, test := range tests {
		t.Run(test.desc, func(t *testing.T) {
			var database types.Database
			for _, db := range databaseServer.getProxiedDatabases() {
				if db.GetName() == test.database {
					database = db
				}
			}
			require.NotNil(t, database)
			require.Equal(t, test.cert, database.GetCA())
		})
	}
}

// TestInitCACertCaching verifies root certificate is not re-downloaded if
// it was already downloaded before.
func TestInitCACertCaching(t *testing.T) {
	ctx := context.Background()
	testCtx := setupTestContext(ctx, t)

	rds, err := types.NewDatabaseV3(types.Metadata{
		Name: "rds",
	}, types.DatabaseSpecV3{
		Protocol: defaults.ProtocolPostgres,
		URI:      "localhost:5432",
		AWS:      types.AWS{Region: "us-east-1"},
	})
	require.NoError(t, err)

	databaseServer := testCtx.setupDatabaseServer(ctx, t, agentParams{
		Databases: []types.Database{rds},
		NoStart:   true,
	})

	// Initialize RDS cert for the first time.
	require.NoError(t, databaseServer.initCACert(ctx, rds))
	require.Equal(t, 1, databaseServer.cfg.CADownloader.(*fakeDownloader).count)

	// Reset it and initialize again, it should already be downloaded.
	rds.SetStatusCA("")
	require.NoError(t, databaseServer.initCACert(ctx, rds))
	require.Equal(t, 1, databaseServer.cfg.CADownloader.(*fakeDownloader).count)
}

type fakeDownloader struct {
	// cert is the cert to return as downloaded one.
	cert []byte
	// count keeps track of how many times the downloader has been invoked.
	count int
}

func (d *fakeDownloader) Download(context.Context, types.Database) ([]byte, error) {
	d.count++
	return d.cert, nil
}

type setupTLSTestCfg struct {
	commonName    string
	tlsMode       types.DatabaseTLSMode
	serverName    string
	caCert        string
	injectValidCA bool
}

func setupPostgres(ctx context.Context, t *testing.T, cfg *setupTLSTestCfg) *testContext {
	testCtx := setupTestContext(ctx, t)
	go testCtx.startProxy()

	testCtx.createUserAndRole(ctx, t, "bob", "admin", []string{types.Wildcard}, []string{types.Wildcard})

	if cfg.injectValidCA {
		cfg.caCert = string(testCtx.hostCA.GetActiveKeys().TLS[0].Cert)
	}

	postgresServer, err := postgres.NewTestServer(common.TestServerConfig{
		Name:       "postgres",
		AuthClient: testCtx.authClient,
		CN:         cfg.commonName,
	})
	require.NoError(t, err)
	go postgresServer.Serve()
	t.Cleanup(func() { postgresServer.Close() })

	// Offline database server will be tried first and trigger connection error.
	postgresDB, err := types.NewDatabaseV3(types.Metadata{
		Name: "postgres",
	}, types.DatabaseSpecV3{
		Protocol: defaults.ProtocolPostgres,
		URI:      net.JoinHostPort("localhost", postgresServer.Port()),
		TLS: types.DatabaseTLS{
			Mode:       cfg.tlsMode,
			ServerName: cfg.serverName,
			CACert:     cfg.caCert,
		},
	})
	require.NoError(t, err)

	server1 := testCtx.setupDatabaseServer(ctx, t, agentParams{
		Databases: types.Databases{postgresDB},
	})

	go func() {
		for conn := range testCtx.proxyConn {
			go server1.HandleConnection(conn)
		}
	}()

	return testCtx
}

func setupMySQL(ctx context.Context, t *testing.T, cfg *setupTLSTestCfg) *testContext {
	testCtx := setupTestContext(ctx, t)
	go testCtx.startProxy()

	testCtx.createUserAndRole(ctx, t, "bob", "admin", []string{types.Wildcard}, []string{types.Wildcard})

	if cfg.injectValidCA {
		cfg.caCert = string(testCtx.hostCA.GetActiveKeys().TLS[0].Cert)
	}

	mysqlServer, err := mysql.NewTestServer(common.TestServerConfig{
		Name:       "postgres",
		AuthClient: testCtx.authClient,
		CN:         cfg.commonName,
	})
	require.NoError(t, err)
	go mysqlServer.Serve()
	t.Cleanup(func() { mysqlServer.Close() })

	mysqlDB, err := types.NewDatabaseV3(types.Metadata{
		Name: "mysql",
	}, types.DatabaseSpecV3{
		Protocol: defaults.ProtocolMySQL,
		URI:      net.JoinHostPort("localhost", mysqlServer.Port()),
		TLS: types.DatabaseTLS{
			Mode:       cfg.tlsMode,
			ServerName: cfg.serverName,
			CACert:     cfg.caCert,
		},
	})
	require.NoError(t, err)

	server1 := testCtx.setupDatabaseServer(ctx, t, agentParams{
		Databases: types.Databases{mysqlDB},
	})

	go func() {
		for conn := range testCtx.proxyConn {
			go server1.HandleConnection(conn)
		}
	}()

	return testCtx
}

func setupMongo(ctx context.Context, t *testing.T, cfg *setupTLSTestCfg) *testContext {
	testCtx := setupTestContext(ctx, t)
	go testCtx.startProxy()

	testCtx.createUserAndRole(ctx, t, "bob", "admin", []string{types.Wildcard}, []string{types.Wildcard})

	if cfg.injectValidCA {
		cfg.caCert = string(testCtx.hostCA.GetActiveKeys().TLS[0].Cert)
	}

	mongoServer, err := mongodb.NewTestServer(common.TestServerConfig{
		Name:       "mongo",
		AuthClient: testCtx.authClient,
		CN:         cfg.commonName,
	})
	require.NoError(t, err)
	go mongoServer.Serve()
	t.Cleanup(func() { mongoServer.Close() })

	mongoDB, err := types.NewDatabaseV3(types.Metadata{
		Name: "mongo",
	}, types.DatabaseSpecV3{
		Protocol: defaults.ProtocolMongoDB,
		URI:      net.JoinHostPort("localhost", mongoServer.Port()),
		TLS: types.DatabaseTLS{
			Mode:       cfg.tlsMode,
			ServerName: cfg.serverName,
			CACert:     cfg.caCert,
		},
	})
	require.NoError(t, err)

	server1 := testCtx.setupDatabaseServer(ctx, t, agentParams{
		Databases: types.Databases{mongoDB},
	})

	go func() {
		for conn := range testCtx.proxyConn {
			go server1.HandleConnection(conn)
		}
	}()

	return testCtx
}

func TestTLSConfiguration(t *testing.T) {
	tests := []struct {
		// name is the test name
		name string
		// commonName overrides the DNS name used by the DB.
		commonName string
		// serverName overrides the certificate DNS name.
		serverName string
		caCert     string
		// injectValidCA if true injects a valid CA certificate before connecting to the DB.
		injectValidCA bool
		tlsMode       types.DatabaseTLSMode
		// errMsg is an expected error message returned during connection.
		errMsg string
	}{
		{
			name: "use default config",
		},
		{
			name:       "incorrect server name",
			serverName: "abc.example.test",
			errMsg:     "certificate is valid for localhost, not abc.example.test",
		},
		{
			name:       "insecure ignores incorrect CN",
			tlsMode:    types.DatabaseTLSMode_INSECURE,
			commonName: "bad.example.test",
		},
		{
			name:       "verify CA ignores incorrect CN",
			tlsMode:    types.DatabaseTLSMode_VERIFY_CA,
			commonName: "bad.example.test",
		},
		{
			name:       "verify full fails if CN is incorrect",
			tlsMode:    types.DatabaseTLSMode_VERIFY_FULL,
			commonName: "bad.example.test",
			errMsg:     "certificate is valid for bad.example.test, not localhost",
		},
		{
			name:       "custom domain name with matching server name",
			commonName: "customDomain.example.test",
			serverName: "customDomain.example.test",
		},
		{
			name:   "invalid CA certificate",
			caCert: "invalidCert",
			errMsg: "invalid server CA certificate",
		},
		{
			name:          "valid provided CA",
			injectValidCA: true,
		},
		{
			name:          "server name can be overridden on provided CA",
			injectValidCA: true,
			commonName:    "testName.example.test",
			serverName:    "testName.example.test",
		},
	}

	for _, tt := range tests {
		tt := tt
		t.Run(tt.name, func(t *testing.T) {
			t.Parallel()

			// Run the same scenario for all supported databases.
			for _, dbType := range []string{
				defaults.ProtocolPostgres,
				defaults.ProtocolMySQL,
				defaults.ProtocolMongoDB,
			} {
				dbType := dbType
				t.Run(dbType, func(t *testing.T) {
					ctx := context.Background()
					cfg := &setupTLSTestCfg{
						commonName: tt.commonName,
						serverName: tt.serverName,
						tlsMode:    tt.tlsMode,
						caCert:     tt.caCert,
					}

					switch dbType {
					case defaults.ProtocolPostgres:
						testCtx := setupPostgres(ctx, t, cfg)
						t.Cleanup(func() {
							err := testCtx.Close()
							require.NoError(t, err)
						})

						psql, err := testCtx.postgresClient(ctx, "bob", "postgres", "postgres", "postgres")
						if tt.errMsg == "" {
							require.NoError(t, err)

							err = psql.Close(ctx)
							require.NoError(t, err)
						} else {
							require.Error(t, err)
							// skip error message validation here. Postgres driver by default tried to connect to
							// a database on localhost using IPv4 and IPv6. Docker doesn't enable IPv6 support
							// by default and that fails the check (on our CI and every default Docker installation )
							// as error is different "connection refused" that expected x509 related.
						}
					case defaults.ProtocolMySQL:
						testCtx := setupMySQL(ctx, t, cfg)
						t.Cleanup(func() {
							err := testCtx.Close()
							require.NoError(t, err)
						})

						mysqlConn, err := testCtx.mysqlClient("bob", "mysql", "admin")
						if tt.errMsg == "" {
							require.NoError(t, err)

							err = mysqlConn.Close()
							require.NoError(t, err)
						} else {
							require.Error(t, err)
							require.Contains(t, err.Error(), tt.errMsg)
						}
					case defaults.ProtocolMongoDB:
						testCtx := setupMongo(ctx, t, cfg)
						t.Cleanup(func() {
							err := testCtx.Close()
							require.NoError(t, err)
						})

						mongoConn, err := testCtx.mongoClient(ctx, "bob", "mongo", "admin")
						if tt.errMsg == "" {
							require.NoError(t, err)

							err = mongoConn.Disconnect(ctx)
							require.NoError(t, err)
						} else {
							require.Error(t, err)
							// Do not verify Mongo error message. On authentication error Mongo re-tries and
							// returns timeout instead of x509 related error.
						}
					default:
						t.Fatalf("unrecognized database: %s", dbType)
					}
				})
			}
		})
	}
}

func TestRDSCAURLForDatabase(t *testing.T) {
<<<<<<< HEAD
	t.Parallel()

	regionSpecific, err := types.NewDatabaseV3(types.Metadata{
		Name: "rds-special-region",
	}, types.DatabaseSpecV3{
		Protocol: defaults.ProtocolPostgres,
		URI:      "localhost:5432",
		AWS:      types.AWS{Region: "ap-east-1"},
	})
	require.NoError(t, err)

	rdsDefault, err := types.NewDatabaseV3(types.Metadata{
		Name: "rds-default",
	}, types.DatabaseSpecV3{
		Protocol: defaults.ProtocolPostgres,
		URI:      "localhost:5432",
		AWS:      types.AWS{Region: "us-east-1"},
	})
	require.NoError(t, err)

	rdsProxy, err := types.NewDatabaseV3(types.Metadata{
		Name: "rds-proxy",
	}, types.DatabaseSpecV3{
		Protocol: defaults.ProtocolPostgres,
		URI:      "localhost:5432",
		AWS: types.AWS{
			RDS: types.RDS{
				ProxyName: "rds-proxy",
			},
		},
	})
	require.NoError(t, err)

	rdsProxyCustomEndpoint, err := types.NewDatabaseV3(types.Metadata{
		Name: "rds-proxy",
	}, types.DatabaseSpecV3{
		Protocol: defaults.ProtocolPostgres,
		URI:      "localhost:5432",
		AWS: types.AWS{
			RDS: types.RDS{
				ProxyEndpointName: "custom-proxy",
			},
		},
	})
	require.NoError(t, err)

	tests := []struct {
		name        string
		input       types.Database
		expectedURL string
	}{
		{
			name:        "region specific",
			input:       regionSpecific,
			expectedURL: rdsCAURLs["ap-east-1"],
		},
		{
			name:        "rds default",
			input:       rdsDefault,
			expectedURL: rdsDefaultCAURL,
		},
		{
			name:        "rds proxy",
			input:       rdsProxy,
			expectedURL: rdsProxyCAURL,
		},
		{
			name:        "rds proxy custom endpoint",
			input:       rdsProxyCustomEndpoint,
			expectedURL: rdsProxyCAURL,
		},
	}

	for _, test := range tests {
		t.Run(test.name, func(t *testing.T) {
			require.Equal(t, test.expectedURL, rdsCAURLForDatabase(test.input))
=======
	tests := map[string]string{
		"us-west-1":     "https://truststore.pki.rds.amazonaws.com/us-west-1/us-west-1-bundle.pem",
		"ca-central-1":  "https://truststore.pki.rds.amazonaws.com/ca-central-1/ca-central-1-bundle.pem",
		"us-gov-east-1": "https://truststore.pki.us-gov-west-1.rds.amazonaws.com/us-gov-east-1/us-gov-east-1-bundle.pem",
		"us-gov-west-1": "https://truststore.pki.us-gov-west-1.rds.amazonaws.com/us-gov-west-1/us-gov-west-1-bundle.pem",
	}
	for region, expectURL := range tests {
		t.Run(region, func(t *testing.T) {
			database, err := types.NewDatabaseV3(types.Metadata{
				Name: "db",
			}, types.DatabaseSpecV3{
				Protocol: defaults.ProtocolPostgres,
				URI:      "localhost:5432",
				AWS:      types.AWS{Region: region},
			})
			require.NoError(t, err)
			require.Equal(t, expectURL, rdsCAURLForDatabase(database))
		})
	}
}

func TestRedshiftCAURLForDatabase(t *testing.T) {
	tests := map[string]string{
		"us-west-1":    "https://s3.amazonaws.com/redshift-downloads/amazon-trust-ca-bundle.crt",
		"ca-central-1": "https://s3.amazonaws.com/redshift-downloads/amazon-trust-ca-bundle.crt",
		"cn-north-1":   "https://s3.cn-north-1.amazonaws.com.cn/redshift-downloads-cn/amazon-trust-ca-bundle.crt",
	}
	for region, expectURL := range tests {
		t.Run(region, func(t *testing.T) {
			database, err := types.NewDatabaseV3(types.Metadata{
				Name: "db",
			}, types.DatabaseSpecV3{
				Protocol: defaults.ProtocolPostgres,
				URI:      "localhost:5432",
				AWS:      types.AWS{Region: region},
			})
			require.NoError(t, err)
			require.Equal(t, expectURL, redshiftCAURLForDatabase(database))
>>>>>>> b334e2dd
		})
	}
}<|MERGE_RESOLUTION|>--- conflicted
+++ resolved
@@ -483,84 +483,6 @@
 }
 
 func TestRDSCAURLForDatabase(t *testing.T) {
-<<<<<<< HEAD
-	t.Parallel()
-
-	regionSpecific, err := types.NewDatabaseV3(types.Metadata{
-		Name: "rds-special-region",
-	}, types.DatabaseSpecV3{
-		Protocol: defaults.ProtocolPostgres,
-		URI:      "localhost:5432",
-		AWS:      types.AWS{Region: "ap-east-1"},
-	})
-	require.NoError(t, err)
-
-	rdsDefault, err := types.NewDatabaseV3(types.Metadata{
-		Name: "rds-default",
-	}, types.DatabaseSpecV3{
-		Protocol: defaults.ProtocolPostgres,
-		URI:      "localhost:5432",
-		AWS:      types.AWS{Region: "us-east-1"},
-	})
-	require.NoError(t, err)
-
-	rdsProxy, err := types.NewDatabaseV3(types.Metadata{
-		Name: "rds-proxy",
-	}, types.DatabaseSpecV3{
-		Protocol: defaults.ProtocolPostgres,
-		URI:      "localhost:5432",
-		AWS: types.AWS{
-			RDS: types.RDS{
-				ProxyName: "rds-proxy",
-			},
-		},
-	})
-	require.NoError(t, err)
-
-	rdsProxyCustomEndpoint, err := types.NewDatabaseV3(types.Metadata{
-		Name: "rds-proxy",
-	}, types.DatabaseSpecV3{
-		Protocol: defaults.ProtocolPostgres,
-		URI:      "localhost:5432",
-		AWS: types.AWS{
-			RDS: types.RDS{
-				ProxyEndpointName: "custom-proxy",
-			},
-		},
-	})
-	require.NoError(t, err)
-
-	tests := []struct {
-		name        string
-		input       types.Database
-		expectedURL string
-	}{
-		{
-			name:        "region specific",
-			input:       regionSpecific,
-			expectedURL: rdsCAURLs["ap-east-1"],
-		},
-		{
-			name:        "rds default",
-			input:       rdsDefault,
-			expectedURL: rdsDefaultCAURL,
-		},
-		{
-			name:        "rds proxy",
-			input:       rdsProxy,
-			expectedURL: rdsProxyCAURL,
-		},
-		{
-			name:        "rds proxy custom endpoint",
-			input:       rdsProxyCustomEndpoint,
-			expectedURL: rdsProxyCAURL,
-		},
-	}
-
-	for _, test := range tests {
-		t.Run(test.name, func(t *testing.T) {
-			require.Equal(t, test.expectedURL, rdsCAURLForDatabase(test.input))
-=======
 	tests := map[string]string{
 		"us-west-1":     "https://truststore.pki.rds.amazonaws.com/us-west-1/us-west-1-bundle.pem",
 		"ca-central-1":  "https://truststore.pki.rds.amazonaws.com/ca-central-1/ca-central-1-bundle.pem",
@@ -599,7 +521,6 @@
 			})
 			require.NoError(t, err)
 			require.Equal(t, expectURL, redshiftCAURLForDatabase(database))
->>>>>>> b334e2dd
 		})
 	}
 }