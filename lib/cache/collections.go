/*
Copyright 2018-2019 Gravitational, Inc.

Licensed under the Apache License, Version 2.0 (the "License");
you may not use this file except in compliance with the License.
You may obtain a copy of the License at

    http://www.apache.org/licenses/LICENSE-2.0

Unless required by applicable law or agreed to in writing, software
distributed under the License is distributed on an "AS IS" BASIS,
WITHOUT WARRANTIES OR CONDITIONS OF ANY KIND, either express or implied.
See the License for the specific language governing permissions and
limitations under the License.
*/

package cache

import (
	"context"
	"strings"

	apidefaults "github.com/gravitational/teleport/api/defaults"
	"github.com/gravitational/teleport/api/types"

	"github.com/gravitational/trace"
)

// collection is responsible for managing collection
// of resources updates
type collection interface {
	// fetch fetches resources and returns a function which
	// will apply said resources to the cache.  fetch *must*
	// not mutate cache state outside of the apply function.
	fetch(ctx context.Context) (apply func(ctx context.Context) error, err error)
	// processEvent processes event
	processEvent(ctx context.Context, e types.Event) error
	// watchKind returns a watch
	// required for this collection
	watchKind() types.WatchKind
}

// setupCollections returns a mapping of collections
func setupCollections(c *Cache, watches []types.WatchKind) (map[resourceKind]collection, error) {
	collections := make(map[resourceKind]collection, len(watches))
	for _, watch := range watches {
		resourceKind := resourceKindFromWatchKind(watch)
		switch watch.Kind {
		case types.KindCertAuthority:
			if c.Trust == nil {
				return nil, trace.BadParameter("missing parameter Trust")
			}
			var filter types.CertAuthorityFilter
			filter.FromMap(watch.Filter)
			collections[resourceKind] = &certAuthority{Cache: c, watch: watch, filter: filter}
		case types.KindStaticTokens:
			if c.ClusterConfig == nil {
				return nil, trace.BadParameter("missing parameter ClusterConfig")
			}
			collections[resourceKind] = &staticTokens{watch: watch, Cache: c}
		case types.KindToken:
			if c.Provisioner == nil {
				return nil, trace.BadParameter("missing parameter Provisioner")
			}
			collections[resourceKind] = &provisionToken{watch: watch, Cache: c}
		case types.KindClusterName:
			if c.ClusterConfig == nil {
				return nil, trace.BadParameter("missing parameter ClusterConfig")
			}
			collections[resourceKind] = &clusterName{watch: watch, Cache: c}
		case types.KindClusterAuditConfig:
			if c.ClusterConfig == nil {
				return nil, trace.BadParameter("missing parameter ClusterConfig")
			}
			collections[resourceKind] = &clusterAuditConfig{watch: watch, Cache: c}
		case types.KindClusterNetworkingConfig:
			if c.ClusterConfig == nil {
				return nil, trace.BadParameter("missing parameter ClusterConfig")
			}
			collections[resourceKind] = &clusterNetworkingConfig{watch: watch, Cache: c}
		case types.KindClusterAuthPreference:
			if c.ClusterConfig == nil {
				return nil, trace.BadParameter("missing parameter ClusterConfig")
			}
			collections[resourceKind] = &authPreference{watch: watch, Cache: c}
		case types.KindSessionRecordingConfig:
			if c.ClusterConfig == nil {
				return nil, trace.BadParameter("missing parameter ClusterConfig")
			}
			collections[resourceKind] = &sessionRecordingConfig{watch: watch, Cache: c}
		case types.KindUser:
			if c.Users == nil {
				return nil, trace.BadParameter("missing parameter Users")
			}
			collections[resourceKind] = &user{watch: watch, Cache: c}
		case types.KindRole:
			if c.Access == nil {
				return nil, trace.BadParameter("missing parameter Access")
			}
			collections[resourceKind] = &role{watch: watch, Cache: c}
		case types.KindNamespace:
			if c.Presence == nil {
				return nil, trace.BadParameter("missing parameter Presence")
			}
			collections[resourceKind] = &namespace{watch: watch, Cache: c}
		case types.KindNode:
			if c.Presence == nil {
				return nil, trace.BadParameter("missing parameter Presence")
			}
			collections[resourceKind] = &node{watch: watch, Cache: c}
		case types.KindProxy:
			if c.Presence == nil {
				return nil, trace.BadParameter("missing parameter Presence")
			}
			collections[resourceKind] = &proxy{watch: watch, Cache: c}
		case types.KindAuthServer:
			if c.Presence == nil {
				return nil, trace.BadParameter("missing parameter Presence")
			}
			collections[resourceKind] = &authServer{watch: watch, Cache: c}
		case types.KindReverseTunnel:
			if c.Presence == nil {
				return nil, trace.BadParameter("missing parameter Presence")
			}
			collections[resourceKind] = &reverseTunnel{watch: watch, Cache: c}
		case types.KindTunnelConnection:
			if c.Presence == nil {
				return nil, trace.BadParameter("missing parameter Presence")
			}
			collections[resourceKind] = &tunnelConnection{watch: watch, Cache: c}
		case types.KindRemoteCluster:
			if c.Presence == nil {
				return nil, trace.BadParameter("missing parameter Presence")
			}
			collections[resourceKind] = &remoteCluster{watch: watch, Cache: c}
		case types.KindAccessRequest:
			if c.DynamicAccess == nil {
				return nil, trace.BadParameter("missing parameter DynamicAccess")
			}
			collections[resourceKind] = &accessRequest{watch: watch, Cache: c}
		case types.KindAppServer:
			if c.Presence == nil {
				return nil, trace.BadParameter("missing parameter Presence")
			}
			switch resourceKind.version {
			case types.V2:
				collections[resourceKind] = &appServerV2{watch: watch, Cache: c}
			default:
				collections[resourceKind] = &appServerV3{watch: watch, Cache: c}
			}
		case types.KindWebSession:
			switch watch.SubKind {
			case types.KindAppSession:
				if c.AppSession == nil {
					return nil, trace.BadParameter("missing parameter AppSession")
				}
				collections[resourceKind] = &appSession{watch: watch, Cache: c}
			case types.KindWebSession:
				if c.WebSession == nil {
					return nil, trace.BadParameter("missing parameter WebSession")
				}
				collections[resourceKind] = &webSession{watch: watch, Cache: c}
			}
		case types.KindWebToken:
			if c.WebToken == nil {
				return nil, trace.BadParameter("missing parameter WebToken")
			}
			collections[resourceKind] = &webToken{watch: watch, Cache: c}
		case types.KindKubeService:
			if c.Presence == nil {
				return nil, trace.BadParameter("missing parameter Presence")
			}
			collections[resourceKind] = &kubeService{watch: watch, Cache: c}
		case types.KindDatabaseServer:
			if c.Presence == nil {
				return nil, trace.BadParameter("missing parameter Presence")
			}
			collections[resourceKind] = &databaseServer{watch: watch, Cache: c}
		case types.KindApp:
			if c.Apps == nil {
				return nil, trace.BadParameter("missing parameter Apps")
			}
			collections[resourceKind] = &app{watch: watch, Cache: c}
		case types.KindDatabase:
			if c.Databases == nil {
				return nil, trace.BadParameter("missing parameter Databases")
			}
			collections[resourceKind] = &database{watch: watch, Cache: c}
		case types.KindNetworkRestrictions:
			if c.Restrictions == nil {
				return nil, trace.BadParameter("missing parameter Restrictions")
			}
			collections[resourceKind] = &networkRestrictions{watch: watch, Cache: c}
		case types.KindLock:
			if c.Access == nil {
				return nil, trace.BadParameter("missing parameter Access")
			}
			collections[resourceKind] = &lock{watch: watch, Cache: c}
		case types.KindWindowsDesktopService:
			if c.Presence == nil {
				return nil, trace.BadParameter("missing parameter Presence")
			}
			collections[resourceKind] = &windowsDesktopServices{watch: watch, Cache: c}
		case types.KindWindowsDesktop:
			if c.WindowsDesktops == nil {
				return nil, trace.BadParameter("missing parameter WindowsDesktops")
			}
			collections[resourceKind] = &windowsDesktops{watch: watch, Cache: c}
		default:
			return nil, trace.BadParameter("resource %q is not supported", watch.Kind)
		}
	}
	return collections, nil
}

func resourceKindFromWatchKind(wk types.WatchKind) resourceKind {
	switch wk.Kind {
	case types.KindWebSession:
		// Web sessions use subkind to differentiate between
		// the types of sessions
		return resourceKind{
			kind:    wk.Kind,
			subkind: wk.SubKind,
			version: wk.Version,
		}
	}
	return resourceKind{
		kind:    wk.Kind,
		version: wk.Version,
	}
}

func resourceKindFromResource(res types.Resource) resourceKind {
	switch res.GetKind() {
	case types.KindWebSession:
		// Web sessions use subkind to differentiate between
		// the types of sessions
		return resourceKind{
			kind:    res.GetKind(),
			subkind: res.GetSubKind(),
		}
	case types.KindAppServer:
		// DELETE IN 9.0.
		switch res.GetVersion() {
		case types.V2:
			return resourceKind{
				kind:    res.GetKind(),
				version: res.GetVersion(),
			}
		}
	}
	return resourceKind{
		kind: res.GetKind(),
	}
}

type resourceKind struct {
	kind    string
	subkind string
	version string
}

type accessRequest struct {
	*Cache
	watch types.WatchKind
}

// erase erases all data in the collection
func (r *accessRequest) erase(ctx context.Context) error {
	if err := r.dynamicAccessCache.DeleteAllAccessRequests(ctx); err != nil {
		if !trace.IsNotFound(err) {
			return trace.Wrap(err)
		}
	}
	return nil
}

func (r *accessRequest) fetch(ctx context.Context) (apply func(ctx context.Context) error, err error) {
	resources, err := r.DynamicAccess.GetAccessRequests(ctx, types.AccessRequestFilter{})
	if err != nil {
		return nil, trace.Wrap(err)
	}
	return func(ctx context.Context) error {
		if err := r.erase(ctx); err != nil {
			return trace.Wrap(err)
		}
		for _, resource := range resources {
			if err := r.dynamicAccessCache.UpsertAccessRequest(ctx, resource); err != nil {
				return trace.Wrap(err)
			}
		}
		return nil
	}, nil
}

func (r *accessRequest) processEvent(ctx context.Context, event types.Event) error {
	switch event.Type {
	case types.OpDelete:
		err := r.dynamicAccessCache.DeleteAccessRequest(ctx, event.Resource.GetName())
		if err != nil {
			// resource could be missing in the cache
			// expired or not created, if the first consumed
			// event is delete
			if !trace.IsNotFound(err) {
				r.Warningf("Failed to delete resource %v.", err)
				return trace.Wrap(err)
			}
		}
	case types.OpPut:
		resource, ok := event.Resource.(*types.AccessRequestV3)
		if !ok {
			return trace.BadParameter("unexpected type %T", event.Resource)
		}
		if err := r.dynamicAccessCache.UpsertAccessRequest(ctx, resource); err != nil {
			return trace.Wrap(err)
		}
	default:
		r.Warningf("Skipping unsupported event type %v.", event.Type)
	}
	return nil
}

func (r *accessRequest) watchKind() types.WatchKind {
	return r.watch
}

type tunnelConnection struct {
	*Cache
	watch types.WatchKind
}

// erase erases all data in the collection
func (c *tunnelConnection) erase(ctx context.Context) error {
	if err := c.presenceCache.DeleteAllTunnelConnections(); err != nil {
		if !trace.IsNotFound(err) {
			return trace.Wrap(err)
		}
	}
	return nil
}

func (c *tunnelConnection) fetch(ctx context.Context) (apply func(ctx context.Context) error, err error) {
	resources, err := c.Presence.GetAllTunnelConnections()
	if err != nil {
		return nil, trace.Wrap(err)
	}
	return func(ctx context.Context) error {
		if err := c.erase(ctx); err != nil {
			return trace.Wrap(err)
		}
		for _, resource := range resources {
			if err := c.presenceCache.UpsertTunnelConnection(resource); err != nil {
				return trace.Wrap(err)
			}
		}
		return nil
	}, nil
}

func (c *tunnelConnection) processEvent(ctx context.Context, event types.Event) error {
	switch event.Type {
	case types.OpDelete:
		err := c.presenceCache.DeleteTunnelConnection(event.Resource.GetSubKind(), event.Resource.GetName())
		if err != nil {
			// resource could be missing in the cache
			// expired or not created, if the first consumed
			// event is delete
			if !trace.IsNotFound(err) {
				c.Warningf("Failed to delete resource %v.", err)
				return trace.Wrap(err)
			}
		}
	case types.OpPut:
		resource, ok := event.Resource.(types.TunnelConnection)
		if !ok {
			return trace.BadParameter("unexpected type %T", event.Resource)
		}
		if err := c.presenceCache.UpsertTunnelConnection(resource); err != nil {
			return trace.Wrap(err)
		}
	default:
		c.Warningf("Skipping unsupported event type %v.", event.Type)
	}
	return nil
}

func (c *tunnelConnection) watchKind() types.WatchKind {
	return c.watch
}

type remoteCluster struct {
	*Cache
	watch types.WatchKind
}

// erase erases all data in the collection
func (c *remoteCluster) erase(ctx context.Context) error {
	if err := c.presenceCache.DeleteAllRemoteClusters(); err != nil {
		if !trace.IsNotFound(err) {
			return trace.Wrap(err)
		}
	}
	return nil
}

func (c *remoteCluster) fetch(ctx context.Context) (apply func(ctx context.Context) error, err error) {
	resources, err := c.Presence.GetRemoteClusters()
	if err != nil {
		return nil, trace.Wrap(err)
	}
	return func(ctx context.Context) error {
		if err := c.erase(ctx); err != nil {
			return trace.Wrap(err)
		}
		for _, resource := range resources {
			if err := c.presenceCache.CreateRemoteCluster(resource); err != nil {
				return trace.Wrap(err)
			}
		}
		return nil
	}, nil
}

func (c *remoteCluster) processEvent(ctx context.Context, event types.Event) error {
	switch event.Type {
	case types.OpDelete:
		err := c.presenceCache.DeleteRemoteCluster(event.Resource.GetName())
		if err != nil {
			// resource could be missing in the cache
			// expired or not created, if the first consumed
			// event is delete
			if !trace.IsNotFound(err) {
				c.WithError(err).Warningf("Failed to delete remote cluster %v.", event.Resource.GetName())
				return trace.Wrap(err)
			}
		}
	case types.OpPut:
		resource, ok := event.Resource.(types.RemoteCluster)
		if !ok {
			return trace.BadParameter("unexpected type %T", event.Resource)
		}
		err := c.presenceCache.DeleteRemoteCluster(event.Resource.GetName())
		if err != nil {
			if !trace.IsNotFound(err) {
				c.WithError(err).Warningf("Failed to delete remote cluster %v.", event.Resource.GetName())
				return trace.Wrap(err)
			}
		}
		if err := c.presenceCache.CreateRemoteCluster(resource); err != nil {
			return trace.Wrap(err)
		}
	default:
		c.Warningf("Skipping unsupported event type %v.", event.Type)
	}
	return nil
}

func (c *remoteCluster) watchKind() types.WatchKind {
	return c.watch
}

type reverseTunnel struct {
	*Cache
	watch types.WatchKind
}

// erase erases all data in the collection
func (c *reverseTunnel) erase(ctx context.Context) error {
	if err := c.presenceCache.DeleteAllReverseTunnels(); err != nil {
		if !trace.IsNotFound(err) {
			return trace.Wrap(err)
		}
	}
	return nil
}

func (c *reverseTunnel) fetch(ctx context.Context) (apply func(ctx context.Context) error, err error) {
	resources, err := c.Presence.GetReverseTunnels()
	if err != nil {
		return nil, trace.Wrap(err)
	}
	return func(ctx context.Context) error {
		if err := c.erase(ctx); err != nil {
			return trace.Wrap(err)
		}
		for _, resource := range resources {
			if err := c.presenceCache.UpsertReverseTunnel(resource); err != nil {
				return trace.Wrap(err)
			}
		}
		return nil
	}, nil
}

func (c *reverseTunnel) processEvent(ctx context.Context, event types.Event) error {
	switch event.Type {
	case types.OpDelete:
		err := c.presenceCache.DeleteReverseTunnel(event.Resource.GetName())
		if err != nil {
			// resource could be missing in the cache
			// expired or not created, if the first consumed
			// event is delete
			if !trace.IsNotFound(err) {
				c.Warningf("Failed to delete resource %v.", err)
				return trace.Wrap(err)
			}
		}
	case types.OpPut:
		resource, ok := event.Resource.(types.ReverseTunnel)
		if !ok {
			return trace.BadParameter("unexpected type %T", event.Resource)
		}
		if err := c.presenceCache.UpsertReverseTunnel(resource); err != nil {
			return trace.Wrap(err)
		}
	default:
		c.Warningf("Skipping unsupported event type %v.", event.Type)
	}
	return nil
}

func (c *reverseTunnel) watchKind() types.WatchKind {
	return c.watch
}

type proxy struct {
	*Cache
	watch types.WatchKind
}

// erase erases all data in the collection
func (c *proxy) erase(ctx context.Context) error {
	if err := c.presenceCache.DeleteAllProxies(); err != nil {
		if !trace.IsNotFound(err) {
			return trace.Wrap(err)
		}
	}
	return nil
}

func (c *proxy) fetch(ctx context.Context) (apply func(ctx context.Context) error, err error) {
	resources, err := c.Presence.GetProxies()
	if err != nil {
		return nil, trace.Wrap(err)
	}

	return func(ctx context.Context) error {
		if err := c.erase(ctx); err != nil {
			return trace.Wrap(err)
		}

		for _, resource := range resources {
			if err := c.presenceCache.UpsertProxy(resource); err != nil {
				return trace.Wrap(err)
			}
		}
		return nil
	}, nil
}

func (c *proxy) processEvent(ctx context.Context, event types.Event) error {
	switch event.Type {
	case types.OpDelete:
		err := c.presenceCache.DeleteProxy(event.Resource.GetName())
		if err != nil {
			// resource could be missing in the cache
			// expired or not created, if the first consumed
			// event is delete
			if !trace.IsNotFound(err) {
				c.Warningf("Failed to delete resource %v.", err)
				return trace.Wrap(err)
			}
		}
	case types.OpPut:
		resource, ok := event.Resource.(types.Server)
		if !ok {
			return trace.BadParameter("unexpected type %T", event.Resource)
		}
		if err := c.presenceCache.UpsertProxy(resource); err != nil {
			return trace.Wrap(err)
		}
	default:
		c.Warningf("Skipping unsupported event type %v.", event.Type)
	}
	return nil
}

func (c *proxy) watchKind() types.WatchKind {
	return c.watch
}

type authServer struct {
	*Cache
	watch types.WatchKind
}

// erase erases all data in the collection
func (c *authServer) erase(ctx context.Context) error {
	if err := c.presenceCache.DeleteAllAuthServers(); err != nil {
		if !trace.IsNotFound(err) {
			return trace.Wrap(err)
		}
	}
	return nil
}

func (c *authServer) fetch(ctx context.Context) (apply func(ctx context.Context) error, err error) {
	resources, err := c.Presence.GetAuthServers()
	if err != nil {
		return nil, trace.Wrap(err)
	}

	return func(ctx context.Context) error {
		if err := c.erase(ctx); err != nil {
			return trace.Wrap(err)
		}

		for _, resource := range resources {
			if err := c.presenceCache.UpsertAuthServer(resource); err != nil {
				return trace.Wrap(err)
			}
		}
		return nil
	}, nil
}

func (c *authServer) processEvent(ctx context.Context, event types.Event) error {
	switch event.Type {
	case types.OpDelete:
		err := c.presenceCache.DeleteAuthServer(event.Resource.GetName())
		if err != nil {
			// resource could be missing in the cache
			// expired or not created, if the first consumed
			// event is delete
			if !trace.IsNotFound(err) {
				c.Warningf("Failed to delete resource %v.", err)
				return trace.Wrap(err)
			}
		}
	case types.OpPut:
		resource, ok := event.Resource.(types.Server)
		if !ok {
			return trace.BadParameter("unexpected type %T", event.Resource)
		}
		if err := c.presenceCache.UpsertAuthServer(resource); err != nil {
			return trace.Wrap(err)
		}
	default:
		c.Warningf("Skipping unsupported event type %v.", event.Type)
	}
	return nil
}

func (c *authServer) watchKind() types.WatchKind {
	return c.watch
}

type node struct {
	*Cache
	watch types.WatchKind
}

// erase erases all data in the collection
func (c *node) erase(ctx context.Context) error {
	if err := c.presenceCache.DeleteAllNodes(ctx, apidefaults.Namespace); err != nil {
		if !trace.IsNotFound(err) {
			return trace.Wrap(err)
		}
	}
	return nil
}

func (c *node) fetch(ctx context.Context) (apply func(ctx context.Context) error, err error) {
	resources, err := c.Presence.GetNodes(ctx, apidefaults.Namespace)
	if err != nil {
		return nil, trace.Wrap(err)
	}
	return func(ctx context.Context) error {
		if err := c.erase(ctx); err != nil {
			return trace.Wrap(err)
		}
		for _, resource := range resources {
			if _, err := c.presenceCache.UpsertNode(ctx, resource); err != nil {
				return trace.Wrap(err)
			}
		}
		return nil
	}, nil
}

func (c *node) processEvent(ctx context.Context, event types.Event) error {
	switch event.Type {
	case types.OpDelete:
		err := c.presenceCache.DeleteNode(ctx, event.Resource.GetMetadata().Namespace, event.Resource.GetName())
		if err != nil {
			// resource could be missing in the cache
			// expired or not created, if the first consumed
			// event is delete
			if !trace.IsNotFound(err) {
				c.Warningf("Failed to delete resource %v.", err)
				return trace.Wrap(err)
			}
		}
	case types.OpPut:
		resource, ok := event.Resource.(types.Server)
		if !ok {
			return trace.BadParameter("unexpected type %T", event.Resource)
		}
		if _, err := c.presenceCache.UpsertNode(ctx, resource); err != nil {
			return trace.Wrap(err)
		}
	default:
		c.Warningf("Skipping unsupported event type %v.", event.Type)
	}
	return nil
}

func (c *node) watchKind() types.WatchKind {
	return c.watch
}

type namespace struct {
	*Cache
	watch types.WatchKind
}

// erase erases all data in the collection
func (c *namespace) erase(ctx context.Context) error {
	if err := c.presenceCache.DeleteAllNamespaces(); err != nil {
		if !trace.IsNotFound(err) {
			return trace.Wrap(err)
		}
	}
	return nil
}

func (c *namespace) fetch(ctx context.Context) (apply func(ctx context.Context) error, err error) {
	resources, err := c.Presence.GetNamespaces()
	if err != nil {
		return nil, trace.Wrap(err)
	}
	return func(ctx context.Context) error {
		if err := c.erase(ctx); err != nil {
			return trace.Wrap(err)
		}
		for _, resource := range resources {
			if err := c.presenceCache.UpsertNamespace(resource); err != nil {
				return trace.Wrap(err)
			}
		}
		return nil
	}, nil
}

func (c *namespace) processEvent(ctx context.Context, event types.Event) error {
	switch event.Type {
	case types.OpDelete:
		err := c.presenceCache.DeleteNamespace(event.Resource.GetName())
		if err != nil {
			// resource could be missing in the cache
			// expired or not created, if the first consumed
			// event is delete
			if !trace.IsNotFound(err) {
				c.Warningf("Failed to delete namespace %v.", err)
				return trace.Wrap(err)
			}
		}
	case types.OpPut:
		resource, ok := event.Resource.(*types.Namespace)
		if !ok {
			return trace.BadParameter("unexpected type %T", event.Resource)
		}
		if err := c.presenceCache.UpsertNamespace(*resource); err != nil {
			return trace.Wrap(err)
		}
	default:
		c.Warningf("Skipping unsupported event type %v.", event.Type)
	}
	return nil
}

func (c *namespace) watchKind() types.WatchKind {
	return c.watch
}

type certAuthority struct {
	*Cache
	watch types.WatchKind
	// filter extracted from watch.Filter, to avoid rebuilding it on every event
	filter types.CertAuthorityFilter
}

func (c *certAuthority) fetch(ctx context.Context) (apply func(ctx context.Context) error, err error) {
	applyHostCAs, err := c.fetchCertAuthorities(ctx, types.HostCA)
	if err != nil {
		return nil, trace.Wrap(err)
	}

	applyUserCAs, err := c.fetchCertAuthorities(ctx, types.UserCA)
	if err != nil {
		return nil, trace.Wrap(err)
	}

<<<<<<< HEAD
	applyDatabaseCAs, err := c.fetchCertAuthorities(types.DatabaseCA)
	if err != nil {
		return nil, trace.Wrap(err)
	}

	applyJWTSigners, err := c.fetchCertAuthorities(types.JWTSigner)
=======
	applyJWTSigners, err := c.fetchCertAuthorities(ctx, types.JWTSigner)
>>>>>>> 6d965e34
	if err != nil {
		return nil, trace.Wrap(err)
	}

	return func(ctx context.Context) error {
		if err := applyHostCAs(ctx); err != nil {
			return trace.Wrap(err)
		}
		if err := applyUserCAs(ctx); err != nil {
			return trace.Wrap(err)
		}
		if err := applyDatabaseCAs(ctx); err != nil {
			return trace.Wrap(err)
		}
		return trace.Wrap(applyJWTSigners(ctx))
	}, nil
}

func (c *certAuthority) fetchCertAuthorities(ctx context.Context, caType types.CertAuthType) (apply func(ctx context.Context) error, err error) {
	authorities, err := c.Trust.GetCertAuthorities(ctx, caType, c.watch.LoadSecrets)
	if err != nil {
		// DELETE IN: 5.1
		//
		// All clusters will support JWT signers in 5.1.
		if strings.Contains(err.Error(), "authority type is not supported") {
			return func(ctx context.Context) error { return nil }, nil
		}
		return nil, trace.Wrap(err)
	}

	// this can be removed once we get the ability to fetch CAs with a filter,
	// but it should be harmless, and it could be kept as additional safety
	if !c.filter.IsEmpty() {
		filteredCAs := make([]types.CertAuthority, 0, len(authorities))
		for _, ca := range authorities {
			if c.filter.Match(ca) {
				filteredCAs = append(filteredCAs, ca)
			}
		}
		authorities = filteredCAs
	}

	return func(ctx context.Context) error {
		if err := c.trustCache.DeleteAllCertAuthorities(caType); err != nil {
			if !trace.IsNotFound(err) {
				return trace.Wrap(err)
			}
		}
		for _, resource := range authorities {
			if err := c.trustCache.UpsertCertAuthority(resource); err != nil {
				return trace.Wrap(err)
			}
		}
		return nil
	}, nil
}

func (c *certAuthority) processEvent(ctx context.Context, event types.Event) error {
	switch event.Type {
	case types.OpDelete:
		err := c.trustCache.DeleteCertAuthority(types.CertAuthID{
			Type:       types.CertAuthType(event.Resource.GetSubKind()),
			DomainName: event.Resource.GetName(),
		})
		if err != nil {
			// resource could be missing in the cache
			// expired or not created, if the first consumed
			// event is delete
			if !trace.IsNotFound(err) {
				c.Warningf("Failed to delete cert authority %v.", err)
				return trace.Wrap(err)
			}
		}
	case types.OpPut:
		resource, ok := event.Resource.(types.CertAuthority)
		if !ok {
			return trace.BadParameter("unexpected type %T", event.Resource)
		}
		if !c.filter.Match(resource) {
			return nil
		}
		if err := c.trustCache.UpsertCertAuthority(resource); err != nil {
			return trace.Wrap(err)
		}
	default:
		c.Warningf("Skipping unsupported event type %v.", event.Type)
	}
	return nil
}

func (c *certAuthority) watchKind() types.WatchKind {
	return c.watch
}

type staticTokens struct {
	*Cache
	watch types.WatchKind
}

// erase erases all data in the collection
func (c *staticTokens) erase(ctx context.Context) error {
	err := c.clusterConfigCache.DeleteStaticTokens()
	if err != nil {
		if !trace.IsNotFound(err) {
			return trace.Wrap(err)
		}
	}
	return nil
}

func (c *staticTokens) fetch(ctx context.Context) (apply func(ctx context.Context) error, err error) {
	var noTokens bool
	staticTokens, err := c.ClusterConfig.GetStaticTokens()
	if err != nil {
		if !trace.IsNotFound(err) {
			return nil, trace.Wrap(err)
		}
		noTokens = true
	}
	return func(ctx context.Context) error {
		// either zero or one instance exists, so we either erase or
		// update, but not both.
		if noTokens {
			if err := c.erase(ctx); err != nil {
				return trace.Wrap(err)
			}
			return nil
		}
		err = c.clusterConfigCache.SetStaticTokens(staticTokens)
		if err != nil {
			return trace.Wrap(err)
		}
		return nil
	}, nil
}

func (c *staticTokens) processEvent(ctx context.Context, event types.Event) error {
	switch event.Type {
	case types.OpDelete:
		err := c.clusterConfigCache.DeleteStaticTokens()
		if err != nil {
			// resource could be missing in the cache
			// expired or not created, if the first consumed
			// event is delete
			if !trace.IsNotFound(err) {
				c.Warningf("Failed to delete static tokens %v.", err)
				return trace.Wrap(err)
			}
		}
	case types.OpPut:
		resource, ok := event.Resource.(types.StaticTokens)
		if !ok {
			return trace.BadParameter("unexpected type %T", event.Resource)
		}
		if err := c.clusterConfigCache.SetStaticTokens(resource); err != nil {
			return trace.Wrap(err)
		}
	default:
		c.Warningf("Skipping unsupported event type %v.", event.Type)
	}
	return nil
}

func (c *staticTokens) watchKind() types.WatchKind {
	return c.watch
}

type provisionToken struct {
	*Cache
	watch types.WatchKind
}

// erase erases all data in the collection
func (c *provisionToken) erase(ctx context.Context) error {
	if err := c.provisionerCache.DeleteAllTokens(); err != nil {
		if !trace.IsNotFound(err) {
			return trace.Wrap(err)
		}
	}
	return nil
}

func (c *provisionToken) fetch(ctx context.Context) (apply func(ctx context.Context) error, err error) {
	tokens, err := c.Provisioner.GetTokens(ctx)
	if err != nil {
		return nil, trace.Wrap(err)
	}
	return func(ctx context.Context) error {
		if err := c.erase(ctx); err != nil {
			return trace.Wrap(err)
		}
		for _, resource := range tokens {
			if err := c.provisionerCache.UpsertToken(ctx, resource); err != nil {
				return trace.Wrap(err)
			}
		}
		return nil
	}, nil
}

func (c *provisionToken) processEvent(ctx context.Context, event types.Event) error {
	switch event.Type {
	case types.OpDelete:
		err := c.provisionerCache.DeleteToken(ctx, event.Resource.GetName())
		if err != nil {
			// resource could be missing in the cache
			// expired or not created, if the first consumed
			// event is delete
			if !trace.IsNotFound(err) {
				c.Warningf("Failed to delete provisioning token %v.", err)
				return trace.Wrap(err)
			}
		}
	case types.OpPut:
		resource, ok := event.Resource.(types.ProvisionToken)
		if !ok {
			return trace.BadParameter("unexpected type %T", event.Resource)
		}
		if err := c.provisionerCache.UpsertToken(ctx, resource); err != nil {
			return trace.Wrap(err)
		}
	default:
		c.Warningf("Skipping unsupported event type %v.", event.Type)
	}
	return nil
}

func (c *provisionToken) watchKind() types.WatchKind {
	return c.watch
}

type clusterName struct {
	*Cache
	watch types.WatchKind
}

// erase erases all data in the collection
func (c *clusterName) erase(ctx context.Context) error {
	err := c.clusterConfigCache.DeleteClusterName()
	if err != nil {
		if !trace.IsNotFound(err) {
			return trace.Wrap(err)
		}
	}
	return nil
}

func (c *clusterName) fetch(ctx context.Context) (apply func(ctx context.Context) error, err error) {
	var noName bool
	clusterName, err := c.ClusterConfig.GetClusterName()
	if err != nil {
		if !trace.IsNotFound(err) {
			return nil, trace.Wrap(err)
		}
		noName = true
	}
	return func(ctx context.Context) error {
		// either zero or one instance exists, so we either erase or
		// update, but not both.
		if noName {
			if err := c.erase(ctx); err != nil {
				return trace.Wrap(err)
			}
			return nil
		}
		if err := c.clusterConfigCache.UpsertClusterName(clusterName); err != nil {
			if !trace.IsNotFound(err) {
				return trace.Wrap(err)
			}
		}
		return nil
	}, nil
}

func (c *clusterName) processEvent(ctx context.Context, event types.Event) error {
	switch event.Type {
	case types.OpDelete:
		err := c.clusterConfigCache.DeleteClusterName()
		if err != nil {
			// resource could be missing in the cache
			// expired or not created, if the first consumed
			// event is delete
			if !trace.IsNotFound(err) {
				c.Warningf("Failed to delete cluster name %v.", err)
				return trace.Wrap(err)
			}
		}
	case types.OpPut:
		resource, ok := event.Resource.(types.ClusterName)
		if !ok {
			return trace.BadParameter("unexpected type %T", event.Resource)
		}
		if err := c.clusterConfigCache.UpsertClusterName(resource); err != nil {
			return trace.Wrap(err)
		}
	default:
		c.Warningf("Skipping unsupported event type %v.", event.Type)
	}
	return nil
}

func (c *clusterName) watchKind() types.WatchKind {
	return c.watch
}

type user struct {
	*Cache
	watch types.WatchKind
}

// erase erases all data in the collection
func (c *user) erase(ctx context.Context) error {
	if err := c.usersCache.DeleteAllUsers(); err != nil {
		if !trace.IsNotFound(err) {
			return trace.Wrap(err)
		}
	}
	return nil
}

func (c *user) fetch(ctx context.Context) (apply func(ctx context.Context) error, err error) {
	resources, err := c.Users.GetUsers(false)
	if err != nil {
		return nil, trace.Wrap(err)
	}
	return func(ctx context.Context) error {
		if err := c.erase(ctx); err != nil {
			return trace.Wrap(err)
		}
		for _, resource := range resources {
			if err := c.usersCache.UpsertUser(resource); err != nil {
				return trace.Wrap(err)
			}
		}
		return nil
	}, nil
}

func (c *user) processEvent(ctx context.Context, event types.Event) error {
	switch event.Type {
	case types.OpDelete:
		err := c.usersCache.DeleteUser(ctx, event.Resource.GetName())
		if err != nil {
			// resource could be missing in the cache
			// expired or not created, if the first consumed
			// event is delete
			if !trace.IsNotFound(err) {
				c.Warningf("Failed to delete user %v.", err)
				return trace.Wrap(err)
			}
			return nil
		}
	case types.OpPut:
		resource, ok := event.Resource.(types.User)
		if !ok {
			return trace.BadParameter("unexpected type %T", event.Resource)
		}
		if err := c.usersCache.UpsertUser(resource); err != nil {
			return trace.Wrap(err)
		}
	default:
		c.Warningf("Skipping unsupported event type %v.", event.Type)
	}
	return nil
}

func (c *user) watchKind() types.WatchKind {
	return c.watch
}

type role struct {
	*Cache
	watch types.WatchKind
}

// erase erases all data in the collection
func (c *role) erase(ctx context.Context) error {
	if err := c.accessCache.DeleteAllRoles(); err != nil {
		if !trace.IsNotFound(err) {
			return trace.Wrap(err)
		}
	}
	return nil
}

func (c *role) fetch(ctx context.Context) (apply func(ctx context.Context) error, err error) {
	resources, err := c.Access.GetRoles(ctx)
	if err != nil {
		return nil, trace.Wrap(err)
	}
	return func(ctx context.Context) error {
		if err := c.erase(ctx); err != nil {
			return trace.Wrap(err)
		}
		for _, resource := range resources {
			if err := c.accessCache.UpsertRole(ctx, resource); err != nil {
				return trace.Wrap(err)
			}
		}
		return nil
	}, nil
}

func (c *role) processEvent(ctx context.Context, event types.Event) error {
	switch event.Type {
	case types.OpDelete:
		err := c.accessCache.DeleteRole(ctx, event.Resource.GetName())
		if err != nil {
			// resource could be missing in the cache
			// expired or not created, if the first consumed
			// event is delete
			if !trace.IsNotFound(err) {
				c.Warningf("Failed to delete role %v.", err)
				return trace.Wrap(err)
			}
		}
	case types.OpPut:
		resource, ok := event.Resource.(types.Role)
		if !ok {
			return trace.BadParameter("unexpected type %T", event.Resource)
		}
		if err := c.accessCache.UpsertRole(ctx, resource); err != nil {
			return trace.Wrap(err)
		}
	default:
		c.Warningf("Skipping unsupported event type %v.", event.Type)
	}
	return nil
}

func (c *role) watchKind() types.WatchKind {
	return c.watch
}

type databaseServer struct {
	*Cache
	watch types.WatchKind
}

func (s *databaseServer) erase(ctx context.Context) error {
	err := s.presenceCache.DeleteAllDatabaseServers(ctx, apidefaults.Namespace)
	if err != nil && !trace.IsNotFound(err) {
		return trace.Wrap(err)
	}
	return nil
}

func (s *databaseServer) fetch(ctx context.Context) (apply func(ctx context.Context) error, err error) {
	resources, err := s.Presence.GetDatabaseServers(ctx, apidefaults.Namespace)
	if err != nil {
		return nil, trace.Wrap(err)
	}
	return func(ctx context.Context) error {
		if err := s.erase(ctx); err != nil {
			return trace.Wrap(err)
		}
		for _, resource := range resources {
			if _, err := s.presenceCache.UpsertDatabaseServer(ctx, resource); err != nil {
				return trace.Wrap(err)
			}
		}
		return nil
	}, nil
}

func (s *databaseServer) processEvent(ctx context.Context, event types.Event) error {
	switch event.Type {
	case types.OpDelete:
		err := s.presenceCache.DeleteDatabaseServer(ctx,
			event.Resource.GetMetadata().Namespace,
			event.Resource.GetMetadata().Description, // Cache passes host ID via description field.
			event.Resource.GetName())
		if err != nil {
			// Resource could be missing in the cache expired or not created,
			// if the first consumed event is delete.
			if !trace.IsNotFound(err) {
				s.WithError(err).Warn("Failed to delete resource.")
				return trace.Wrap(err)
			}
		}
	case types.OpPut:
		resource, ok := event.Resource.(types.DatabaseServer)
		if !ok {
			return trace.BadParameter("unexpected type %T", event.Resource)
		}
		if _, err := s.presenceCache.UpsertDatabaseServer(ctx, resource); err != nil {
			return trace.Wrap(err)
		}
	default:
		s.Warnf("Skipping unsupported event type %v.", event.Type)
	}
	return nil
}

func (s *databaseServer) watchKind() types.WatchKind {
	return s.watch
}

type database struct {
	*Cache
	watch types.WatchKind
}

func (s *database) erase(ctx context.Context) error {
	err := s.databasesCache.DeleteAllDatabases(ctx)
	if err != nil && !trace.IsNotFound(err) {
		return trace.Wrap(err)
	}
	return nil
}

func (s *database) fetch(ctx context.Context) (apply func(ctx context.Context) error, err error) {
	resources, err := s.Databases.GetDatabases(ctx)
	if err != nil {
		return nil, trace.Wrap(err)
	}
	return func(ctx context.Context) error {
		if err := s.erase(ctx); err != nil {
			return trace.Wrap(err)
		}
		for _, resource := range resources {
			if err := s.databasesCache.CreateDatabase(ctx, resource); err != nil {
				if !trace.IsAlreadyExists(err) {
					return trace.Wrap(err)
				}
				if err := s.databasesCache.UpdateDatabase(ctx, resource); err != nil {
					return trace.Wrap(err)
				}
			}
		}
		return nil
	}, nil
}

func (s *database) processEvent(ctx context.Context, event types.Event) error {
	switch event.Type {
	case types.OpDelete:
		err := s.databasesCache.DeleteDatabase(ctx, event.Resource.GetName())
		if err != nil {
			// Resource could be missing in the cache expired or not created,
			// if the first consumed event is delete.
			if !trace.IsNotFound(err) {
				s.WithError(err).Warn("Failed to delete resource.")
				return trace.Wrap(err)
			}
		}
	case types.OpPut:
		resource, ok := event.Resource.(types.Database)
		if !ok {
			return trace.BadParameter("unexpected type %T", event.Resource)
		}
		if err := s.databasesCache.CreateDatabase(ctx, resource); err != nil {
			if !trace.IsAlreadyExists(err) {
				return trace.Wrap(err)
			}
			if err := s.databasesCache.UpdateDatabase(ctx, resource); err != nil {
				return trace.Wrap(err)
			}
		}
	default:
		s.Warnf("Skipping unsupported event type %v.", event.Type)
	}
	return nil
}

func (s *database) watchKind() types.WatchKind {
	return s.watch
}

type app struct {
	*Cache
	watch types.WatchKind
}

func (s *app) erase(ctx context.Context) error {
	err := s.appsCache.DeleteAllApps(ctx)
	if err != nil && !trace.IsNotFound(err) {
		return trace.Wrap(err)
	}
	return nil
}

func (s *app) fetch(ctx context.Context) (apply func(ctx context.Context) error, err error) {
	resources, err := s.Apps.GetApps(ctx)
	if err != nil {
		return nil, trace.Wrap(err)
	}
	return func(ctx context.Context) error {
		if err := s.erase(ctx); err != nil {
			return trace.Wrap(err)
		}
		for _, resource := range resources {
			if err := s.appsCache.CreateApp(ctx, resource); err != nil {
				if !trace.IsAlreadyExists(err) {
					return trace.Wrap(err)
				}
				if err := s.appsCache.UpdateApp(ctx, resource); err != nil {
					return trace.Wrap(err)
				}
			}
		}
		return nil
	}, nil
}

func (s *app) processEvent(ctx context.Context, event types.Event) error {
	switch event.Type {
	case types.OpDelete:
		err := s.appsCache.DeleteApp(ctx, event.Resource.GetName())
		if err != nil {
			// Resource could be missing in the cache expired or not created,
			// if the first consumed event is delete.
			if !trace.IsNotFound(err) {
				s.WithError(err).Warn("Failed to delete resource.")
				return trace.Wrap(err)
			}
		}
	case types.OpPut:
		resource, ok := event.Resource.(types.Application)
		if !ok {
			return trace.BadParameter("unexpected type %T", event.Resource)
		}
		if err := s.appsCache.CreateApp(ctx, resource); err != nil {
			if !trace.IsAlreadyExists(err) {
				return trace.Wrap(err)
			}
			if err := s.appsCache.UpdateApp(ctx, resource); err != nil {
				return trace.Wrap(err)
			}
		}
	default:
		s.Warnf("Skipping unsupported event type %v.", event.Type)
	}
	return nil
}

func (s *app) watchKind() types.WatchKind {
	return s.watch
}

type appServerV3 struct {
	*Cache
	watch types.WatchKind
}

func (s *appServerV3) erase(ctx context.Context) error {
	err := s.presenceCache.DeleteAllApplicationServers(ctx, apidefaults.Namespace)
	if err != nil && !trace.IsNotFound(err) {
		return trace.Wrap(err)
	}
	return nil
}

func (s *appServerV3) fetch(ctx context.Context) (apply func(ctx context.Context) error, err error) {
	resources, err := s.Presence.GetApplicationServers(ctx, apidefaults.Namespace)
	if err != nil {
		return nil, trace.Wrap(err)
	}
	return func(ctx context.Context) error {
		if err := s.erase(ctx); err != nil {
			return trace.Wrap(err)
		}
		for _, resource := range resources {
			if _, err := s.presenceCache.UpsertApplicationServer(ctx, resource); err != nil {
				return trace.Wrap(err)
			}
		}
		return nil
	}, nil
}

func (s *appServerV3) processEvent(ctx context.Context, event types.Event) error {
	switch event.Type {
	case types.OpDelete:
		err := s.presenceCache.DeleteApplicationServer(ctx,
			event.Resource.GetMetadata().Namespace,
			event.Resource.GetMetadata().Description, // Cache passes host ID via description field.
			event.Resource.GetName())
		if err != nil {
			// Resource could be missing in the cache expired or not created,
			// if the first consumed event is delete.
			if !trace.IsNotFound(err) {
				s.WithError(err).Warn("Failed to delete resource.")
				return trace.Wrap(err)
			}
		}
	case types.OpPut:
		resource, ok := event.Resource.(types.AppServer)
		if !ok {
			return trace.BadParameter("unexpected type %T", event.Resource)
		}
		if _, err := s.presenceCache.UpsertApplicationServer(ctx, resource); err != nil {
			return trace.Wrap(err)
		}
	default:
		s.Warnf("Skipping unsupported event type %v.", event.Type)
	}
	return nil
}

func (s *appServerV3) watchKind() types.WatchKind {
	return s.watch
}

// DELETE IN 9.0. Deprecated, use appServerV3.
type appServerV2 struct {
	*Cache
	watch types.WatchKind
}

// erase erases all data in the collection
func (a *appServerV2) erase(ctx context.Context) error {
	if err := a.presenceCache.DeleteAllAppServers(ctx, apidefaults.Namespace); err != nil {
		if !trace.IsNotFound(err) {
			return trace.Wrap(err)
		}
	}
	return nil
}

func (a *appServerV2) fetch(ctx context.Context) (apply func(ctx context.Context) error, err error) {
	resources, err := a.Presence.GetAppServers(ctx, apidefaults.Namespace)
	if err != nil {
		return nil, trace.Wrap(err)
	}
	return func(ctx context.Context) error {
		if err := a.erase(ctx); err != nil {
			return trace.Wrap(err)
		}
		for _, resource := range resources {
			if _, err := a.presenceCache.UpsertAppServer(ctx, resource); err != nil {
				return trace.Wrap(err)
			}
		}
		return nil
	}, nil
}

func (a *appServerV2) processEvent(ctx context.Context, event types.Event) error {
	switch event.Type {
	case types.OpDelete:
		err := a.presenceCache.DeleteAppServer(ctx, event.Resource.GetMetadata().Namespace, event.Resource.GetName())
		if err != nil {
			// Resource could be missing in the cache expired or not created, if the
			// first consumed event is delete.
			if !trace.IsNotFound(err) {
				a.Warningf("Failed to delete resource %v.", err)
				return trace.Wrap(err)
			}
		}
	case types.OpPut:
		resource, ok := event.Resource.(types.Server)
		if !ok {
			return trace.BadParameter("unexpected type %T", event.Resource)
		}
		if _, err := a.presenceCache.UpsertAppServer(ctx, resource); err != nil {
			return trace.Wrap(err)
		}
	default:
		a.Warningf("Skipping unsupported event type %v.", event.Type)
	}
	return nil
}

func (a *appServerV2) watchKind() types.WatchKind {
	return a.watch
}

type appSession struct {
	*Cache
	watch types.WatchKind
}

func (a *appSession) erase(ctx context.Context) error {
	if err := a.appSessionCache.DeleteAllAppSessions(ctx); err != nil {
		if !trace.IsNotFound(err) {
			return trace.Wrap(err)
		}
	}
	return nil
}

func (a *appSession) fetch(ctx context.Context) (apply func(ctx context.Context) error, err error) {
	resources, err := a.AppSession.GetAppSessions(ctx)
	if err != nil {
		return nil, trace.Wrap(err)
	}
	return func(ctx context.Context) error {
		if err := a.erase(ctx); err != nil {
			return trace.Wrap(err)
		}
		for _, resource := range resources {
			if err := a.appSessionCache.UpsertAppSession(ctx, resource); err != nil {
				return trace.Wrap(err)
			}
		}
		return nil
	}, nil
}

func (a *appSession) processEvent(ctx context.Context, event types.Event) error {
	switch event.Type {
	case types.OpDelete:
		err := a.appSessionCache.DeleteAppSession(ctx, types.DeleteAppSessionRequest{
			SessionID: event.Resource.GetName(),
		})
		if err != nil {
			// Resource could be missing in the cache expired or not created, if the
			// first consumed event is delete.
			if !trace.IsNotFound(err) {
				a.Warningf("Failed to delete resource %v.", err)
				return trace.Wrap(err)
			}
		}
	case types.OpPut:
		resource, ok := event.Resource.(types.WebSession)
		if !ok {
			return trace.BadParameter("unexpected type %T", event.Resource)
		}
		if err := a.appSessionCache.UpsertAppSession(ctx, resource); err != nil {
			return trace.Wrap(err)
		}
	default:
		a.Warningf("Skipping unsupported event type %v.", event.Type)
	}
	return nil
}

func (a *appSession) watchKind() types.WatchKind {
	return a.watch
}

type webSession struct {
	*Cache
	watch types.WatchKind
}

func (r *webSession) erase(ctx context.Context) error {
	err := r.webSessionCache.DeleteAll(ctx)
	if err != nil && !trace.IsNotFound(err) {
		return trace.Wrap(err)
	}
	return nil
}

func (r *webSession) fetch(ctx context.Context) (apply func(ctx context.Context) error, err error) {
	resources, err := r.WebSession.List(ctx)
	if err != nil {
		return nil, trace.Wrap(err)
	}
	return func(ctx context.Context) error {
		if err := r.erase(ctx); err != nil {
			return trace.Wrap(err)
		}
		for _, resource := range resources {
			if err := r.webSessionCache.Upsert(ctx, resource); err != nil {
				return trace.Wrap(err)
			}
		}
		return nil
	}, nil
}

func (r *webSession) processEvent(ctx context.Context, event types.Event) error {
	switch event.Type {
	case types.OpDelete:
		err := r.webSessionCache.Delete(ctx, types.DeleteWebSessionRequest{
			SessionID: event.Resource.GetName(),
		})
		if err != nil {
			// Resource could be missing in the cache expired or not created, if the
			// first consumed event is delete.
			if !trace.IsNotFound(err) {
				r.WithError(err).Warn("Failed to delete resource.")
				return trace.Wrap(err)
			}
		}
	case types.OpPut:
		resource, ok := event.Resource.(types.WebSession)
		if !ok {
			return trace.BadParameter("unexpected type %T", event.Resource)
		}
		if err := r.webSessionCache.Upsert(ctx, resource); err != nil {
			return trace.Wrap(err)
		}
	default:
		r.WithField("event", event.Type).Warn("Skipping unsupported event type.")
	}
	return nil
}

func (r *webSession) watchKind() types.WatchKind {
	return r.watch
}

type webToken struct {
	*Cache
	watch types.WatchKind
}

func (r *webToken) erase(ctx context.Context) error {
	err := r.webTokenCache.DeleteAll(ctx)
	if err != nil && !trace.IsNotFound(err) {
		return trace.Wrap(err)
	}
	return nil
}

func (r *webToken) fetch(ctx context.Context) (apply func(ctx context.Context) error, err error) {
	resources, err := r.WebToken.List(ctx)
	if err != nil {
		return nil, trace.Wrap(err)
	}
	return func(ctx context.Context) error {
		if err := r.erase(ctx); err != nil {
			return trace.Wrap(err)
		}
		for _, resource := range resources {
			if err := r.webTokenCache.Upsert(ctx, resource); err != nil {
				return trace.Wrap(err)
			}
		}
		return nil
	}, nil
}

func (r *webToken) processEvent(ctx context.Context, event types.Event) error {
	switch event.Type {
	case types.OpDelete:
		err := r.webTokenCache.Delete(ctx, types.DeleteWebTokenRequest{
			Token: event.Resource.GetName(),
		})
		if err != nil {
			// Resource could be missing in the cache expired or not created, if the
			// first consumed event is delete.
			if !trace.IsNotFound(err) {
				r.WithError(err).Warn("Failed to delete resource.")
				return trace.Wrap(err)
			}
		}
	case types.OpPut:
		resource, ok := event.Resource.(types.WebToken)
		if !ok {
			return trace.BadParameter("unexpected type %T", event.Resource)
		}
		if err := r.webTokenCache.Upsert(ctx, resource); err != nil {
			return trace.Wrap(err)
		}
	default:
		r.WithField("event", event.Type).Warn("Skipping unsupported event type.")
	}
	return nil
}

func (r *webToken) watchKind() types.WatchKind {
	return r.watch
}

type kubeService struct {
	*Cache
	watch types.WatchKind
}

func (c *kubeService) erase(ctx context.Context) error {
	if err := c.presenceCache.DeleteAllKubeServices(ctx); err != nil {
		if !trace.IsNotFound(err) {
			return trace.Wrap(err)
		}
	}
	return nil
}

func (c *kubeService) fetch(ctx context.Context) (apply func(ctx context.Context) error, err error) {
	resources, err := c.Presence.GetKubeServices(ctx)
	if err != nil {
		return nil, trace.Wrap(err)
	}
	return func(ctx context.Context) error {
		if err := c.erase(ctx); err != nil {
			return trace.Wrap(err)
		}

		for _, resource := range resources {
			if _, err := c.presenceCache.UpsertKubeServiceV2(ctx, resource); err != nil {
				return trace.Wrap(err)
			}
		}
		return nil
	}, nil
}

func (c *kubeService) processEvent(ctx context.Context, event types.Event) error {
	switch event.Type {
	case types.OpDelete:
		err := c.presenceCache.DeleteKubeService(ctx, event.Resource.GetName())
		if err != nil {
			if !trace.IsNotFound(err) {
				c.Warningf("Failed to delete resource %v.", err)
				return trace.Wrap(err)
			}
		}
	case types.OpPut:
		resource, ok := event.Resource.(types.Server)
		if !ok {
			return trace.BadParameter("unexpected type %T", event.Resource)
		}
		if _, err := c.presenceCache.UpsertKubeServiceV2(ctx, resource); err != nil {
			return trace.Wrap(err)
		}
	default:
		c.Warningf("Skipping unsupported event type %v.", event.Type)
	}
	return nil
}

func (c *kubeService) watchKind() types.WatchKind {
	return c.watch
}

type authPreference struct {
	*Cache
	watch types.WatchKind
}

func (c *authPreference) erase(ctx context.Context) error {
	if err := c.clusterConfigCache.DeleteAuthPreference(ctx); err != nil {
		if !trace.IsNotFound(err) {
			return trace.Wrap(err)
		}
	}
	return nil
}

func (c *authPreference) fetch(ctx context.Context) (apply func(ctx context.Context) error, err error) {
	var noConfig bool
	resource, err := c.ClusterConfig.GetAuthPreference(ctx)
	if err != nil {
		if !trace.IsNotFound(err) {
			return nil, trace.Wrap(err)
		}
		noConfig = true
	}
	return func(ctx context.Context) error {
		// either zero or one instance exists, so we either erase or
		// update, but not both.
		if noConfig {
			if err := c.erase(ctx); err != nil {
				return trace.Wrap(err)
			}
			return nil
		}

		if err := c.clusterConfigCache.SetAuthPreference(ctx, resource); err != nil {
			return trace.Wrap(err)
		}
		return nil
	}, nil
}

func (c *authPreference) processEvent(ctx context.Context, event types.Event) error {
	switch event.Type {
	case types.OpDelete:
		err := c.clusterConfigCache.DeleteAuthPreference(ctx)
		if err != nil {
			if !trace.IsNotFound(err) {
				c.Warningf("Failed to delete resource %v.", err)
				return trace.Wrap(err)
			}
		}
	case types.OpPut:
		resource, ok := event.Resource.(types.AuthPreference)
		if !ok {
			return trace.BadParameter("unexpected type %T", event.Resource)
		}
		if err := c.clusterConfigCache.SetAuthPreference(ctx, resource); err != nil {
			return trace.Wrap(err)
		}
	default:
		c.Warningf("Skipping unsupported event type %v.", event.Type)
	}
	return nil
}

func (c *authPreference) watchKind() types.WatchKind {
	return c.watch
}

type clusterAuditConfig struct {
	*Cache
	watch types.WatchKind
}

func (c *clusterAuditConfig) erase(ctx context.Context) error {
	if err := c.clusterConfigCache.DeleteClusterAuditConfig(ctx); err != nil {
		if !trace.IsNotFound(err) {
			return trace.Wrap(err)
		}
	}
	return nil
}

func (c *clusterAuditConfig) fetch(ctx context.Context) (apply func(ctx context.Context) error, err error) {
	var noConfig bool
	resource, err := c.ClusterConfig.GetClusterAuditConfig(ctx)
	if err != nil {
		if !trace.IsNotFound(err) {
			return nil, trace.Wrap(err)
		}
		noConfig = true
	}
	return func(ctx context.Context) error {
		// either zero or one instance exists, so we either erase or
		// update, but not both.
		if noConfig {
			if err := c.erase(ctx); err != nil {
				return trace.Wrap(err)
			}
			return nil
		}

		if err := c.clusterConfigCache.SetClusterAuditConfig(ctx, resource); err != nil {
			return trace.Wrap(err)
		}
		return nil
	}, nil
}

func (c *clusterAuditConfig) processEvent(ctx context.Context, event types.Event) error {
	switch event.Type {
	case types.OpDelete:
		err := c.clusterConfigCache.DeleteClusterAuditConfig(ctx)
		if err != nil {
			if !trace.IsNotFound(err) {
				c.Warningf("Failed to delete resource %v.", err)
				return trace.Wrap(err)
			}
		}
	case types.OpPut:
		resource, ok := event.Resource.(types.ClusterAuditConfig)
		if !ok {
			return trace.BadParameter("unexpected type %T", event.Resource)
		}
		if err := c.clusterConfigCache.SetClusterAuditConfig(ctx, resource); err != nil {
			return trace.Wrap(err)
		}
	default:
		c.Warningf("Skipping unsupported event type %v.", event.Type)
	}
	return nil
}

func (c *clusterAuditConfig) watchKind() types.WatchKind {
	return c.watch
}

type clusterNetworkingConfig struct {
	*Cache
	watch types.WatchKind
}

func (c *clusterNetworkingConfig) erase(ctx context.Context) error {
	if err := c.clusterConfigCache.DeleteClusterNetworkingConfig(ctx); err != nil {
		if !trace.IsNotFound(err) {
			return trace.Wrap(err)
		}
	}
	return nil
}

func (c *clusterNetworkingConfig) fetch(ctx context.Context) (apply func(ctx context.Context) error, err error) {
	var noConfig bool
	resource, err := c.ClusterConfig.GetClusterNetworkingConfig(ctx)
	if err != nil {
		if !trace.IsNotFound(err) {
			return nil, trace.Wrap(err)
		}
		noConfig = true
	}
	return func(ctx context.Context) error {
		// either zero or one instance exists, so we either erase or
		// update, but not both.
		if noConfig {
			if err := c.erase(ctx); err != nil {
				return trace.Wrap(err)
			}
			return nil
		}

		if err := c.clusterConfigCache.SetClusterNetworkingConfig(ctx, resource); err != nil {
			return trace.Wrap(err)
		}
		return nil
	}, nil
}

func (c *clusterNetworkingConfig) processEvent(ctx context.Context, event types.Event) error {
	switch event.Type {
	case types.OpDelete:
		err := c.clusterConfigCache.DeleteClusterNetworkingConfig(ctx)
		if err != nil {
			if !trace.IsNotFound(err) {
				c.Warningf("Failed to delete resource %v.", err)
				return trace.Wrap(err)
			}
		}
	case types.OpPut:
		resource, ok := event.Resource.(types.ClusterNetworkingConfig)
		if !ok {
			return trace.BadParameter("unexpected type %T", event.Resource)
		}
		if err := c.clusterConfigCache.SetClusterNetworkingConfig(ctx, resource); err != nil {
			return trace.Wrap(err)
		}
	default:
		c.Warningf("Skipping unsupported event type %v.", event.Type)
	}
	return nil
}

func (c *clusterNetworkingConfig) watchKind() types.WatchKind {
	return c.watch
}

type sessionRecordingConfig struct {
	*Cache
	watch types.WatchKind
}

func (c *sessionRecordingConfig) erase(ctx context.Context) error {
	if err := c.clusterConfigCache.DeleteSessionRecordingConfig(ctx); err != nil {
		if !trace.IsNotFound(err) {
			return trace.Wrap(err)
		}
	}
	return nil
}

func (c *sessionRecordingConfig) fetch(ctx context.Context) (apply func(ctx context.Context) error, err error) {
	var noConfig bool
	resource, err := c.ClusterConfig.GetSessionRecordingConfig(ctx)
	if err != nil {
		if !trace.IsNotFound(err) {
			return nil, trace.Wrap(err)
		}
		noConfig = true
	}
	return func(ctx context.Context) error {
		// either zero or one instance exists, so we either erase or
		// update, but not both.
		if noConfig {
			if err := c.erase(ctx); err != nil {
				return trace.Wrap(err)
			}
			return nil
		}

		if err := c.clusterConfigCache.SetSessionRecordingConfig(ctx, resource); err != nil {
			return trace.Wrap(err)
		}
		return nil
	}, nil
}

func (c *sessionRecordingConfig) processEvent(ctx context.Context, event types.Event) error {
	switch event.Type {
	case types.OpDelete:
		err := c.clusterConfigCache.DeleteSessionRecordingConfig(ctx)
		if err != nil {
			if !trace.IsNotFound(err) {
				c.Warningf("Failed to delete resource %v.", err)
				return trace.Wrap(err)
			}
		}
	case types.OpPut:
		resource, ok := event.Resource.(types.SessionRecordingConfig)
		if !ok {
			return trace.BadParameter("unexpected type %T", event.Resource)
		}
		if err := c.clusterConfigCache.SetSessionRecordingConfig(ctx, resource); err != nil {
			return trace.Wrap(err)
		}
	default:
		c.Warningf("Skipping unsupported event type %v.", event.Type)
	}
	return nil
}

func (c *sessionRecordingConfig) watchKind() types.WatchKind {
	return c.watch
}

type networkRestrictions struct {
	*Cache
	watch types.WatchKind
}

func (r *networkRestrictions) erase(ctx context.Context) error {
	if err := r.restrictionsCache.DeleteNetworkRestrictions(ctx); err != nil {
		if !trace.IsNotFound(err) {
			return trace.Wrap(err)
		}
	}
	return nil
}

func (r *networkRestrictions) fetch(ctx context.Context) (apply func(ctx context.Context) error, err error) {
	nr, err := r.Restrictions.GetNetworkRestrictions(ctx)
	if err != nil {
		if !trace.IsNotFound(err) {
			return nil, trace.Wrap(err)
		}
		nr = nil
	}
	return func(ctx context.Context) error {
		if nr == nil {
			if err := r.erase(ctx); err != nil {
				return trace.Wrap(err)
			}
			return nil
		}
		return trace.Wrap(r.restrictionsCache.SetNetworkRestrictions(ctx, nr))
	}, nil
}

func (r *networkRestrictions) processEvent(ctx context.Context, event types.Event) error {
	switch event.Type {
	case types.OpDelete:
		return trace.Wrap(r.restrictionsCache.DeleteNetworkRestrictions(ctx))
	case types.OpPut:
		resource, ok := event.Resource.(types.NetworkRestrictions)
		if !ok {
			return trace.BadParameter("unexpected type %T", event.Resource)
		}
		return trace.Wrap(r.restrictionsCache.SetNetworkRestrictions(ctx, resource))
	default:
		r.Warnf("Skipping unsupported event type %v.", event.Type)
	}
	return nil
}

func (r *networkRestrictions) watchKind() types.WatchKind {
	return r.watch
}

type lock struct {
	*Cache
	watch types.WatchKind
}

func (c *lock) erase(ctx context.Context) error {
	err := c.accessCache.DeleteAllLocks(ctx)
	if err != nil && !trace.IsNotFound(err) {
		return trace.Wrap(err)
	}
	return nil
}

func (c *lock) fetch(ctx context.Context) (apply func(ctx context.Context) error, err error) {
	resources, err := c.Access.GetLocks(ctx, false)
	if err != nil {
		return nil, trace.Wrap(err)
	}
	return func(ctx context.Context) error {
		if err := c.erase(ctx); err != nil {
			return trace.Wrap(err)
		}
		for _, resource := range resources {
			if err := c.accessCache.UpsertLock(ctx, resource); err != nil {
				return trace.Wrap(err)
			}
		}
		return nil
	}, nil
}

func (c *lock) processEvent(ctx context.Context, event types.Event) error {
	switch event.Type {
	case types.OpDelete:
		err := c.accessCache.DeleteLock(ctx, event.Resource.GetName())
		if err != nil && !trace.IsNotFound(err) {
			c.Warningf("Failed to delete resource %v.", err)
			return trace.Wrap(err)
		}
	case types.OpPut:
		resource, ok := event.Resource.(types.Lock)
		if !ok {
			return trace.BadParameter("unexpected type %T", event.Resource)
		}
		if err := c.accessCache.UpsertLock(ctx, resource); err != nil {
			return trace.Wrap(err)
		}
	default:
		c.Warnf("Skipping unsupported event type %v.", event.Type)
	}
	return nil
}

func (c *lock) watchKind() types.WatchKind {
	return c.watch
}

type windowsDesktopServices struct {
	*Cache
	watch types.WatchKind
}

func (c *windowsDesktopServices) erase(ctx context.Context) error {
	if err := c.presenceCache.DeleteAllWindowsDesktopServices(ctx); err != nil {
		if !trace.IsNotFound(err) {
			return trace.Wrap(err)
		}
	}
	return nil
}

func (c *windowsDesktopServices) fetch(ctx context.Context) (apply func(ctx context.Context) error, err error) {
	resources, err := c.Presence.GetWindowsDesktopServices(ctx)
	if err != nil {
		return nil, trace.Wrap(err)
	}
	return func(ctx context.Context) error {
		if err := c.erase(ctx); err != nil {
			return trace.Wrap(err)
		}

		for _, resource := range resources {
			if _, err := c.presenceCache.UpsertWindowsDesktopService(ctx, resource); err != nil {
				return trace.Wrap(err)
			}
		}
		return nil
	}, nil
}

func (c *windowsDesktopServices) processEvent(ctx context.Context, event types.Event) error {
	switch event.Type {
	case types.OpDelete:
		err := c.presenceCache.DeleteWindowsDesktopService(ctx, event.Resource.GetName())
		if err != nil {
			if !trace.IsNotFound(err) {
				c.Warningf("Failed to delete resource %v.", err)
				return trace.Wrap(err)
			}
		}
	case types.OpPut:
		resource, ok := event.Resource.(types.WindowsDesktopService)
		if !ok {
			return trace.BadParameter("unexpected type %T", event.Resource)
		}
		if _, err := c.presenceCache.UpsertWindowsDesktopService(ctx, resource); err != nil {
			return trace.Wrap(err)
		}
	default:
		c.Warningf("Skipping unsupported event type %v.", event.Type)
	}
	return nil
}

func (c *windowsDesktopServices) watchKind() types.WatchKind {
	return c.watch
}

type windowsDesktops struct {
	*Cache
	watch types.WatchKind
}

func (c *windowsDesktops) erase(ctx context.Context) error {
	if err := c.windowsDesktopsCache.DeleteAllWindowsDesktops(ctx); err != nil {
		if !trace.IsNotFound(err) {
			return trace.Wrap(err)
		}
	}
	return nil
}

func (c *windowsDesktops) fetch(ctx context.Context) (apply func(ctx context.Context) error, err error) {
	resources, err := c.WindowsDesktops.GetWindowsDesktops(ctx, types.WindowsDesktopFilter{})
	if err != nil {
		return nil, trace.Wrap(err)
	}
	return func(ctx context.Context) error {
		if err := c.erase(ctx); err != nil {
			return trace.Wrap(err)
		}

		for _, resource := range resources {
			if err := c.windowsDesktopsCache.UpsertWindowsDesktop(ctx, resource); err != nil {
				return trace.Wrap(err)
			}
		}
		return nil
	}, nil
}

func (c *windowsDesktops) processEvent(ctx context.Context, event types.Event) error {
	switch event.Type {
	case types.OpDelete:
		err := c.windowsDesktopsCache.DeleteWindowsDesktop(ctx,
			event.Resource.GetMetadata().Description, // Cache passes host ID via description field.
			event.Resource.GetName(),
		)
		if err != nil {
			if !trace.IsNotFound(err) {
				c.Warningf("Failed to delete resource %v.", err)
				return trace.Wrap(err)
			}
		}
	case types.OpPut:
		resource, ok := event.Resource.(types.WindowsDesktop)
		if !ok {
			return trace.BadParameter("unexpected type %T", event.Resource)
		}
		if err := c.windowsDesktopsCache.UpsertWindowsDesktop(ctx, resource); err != nil {
			return trace.Wrap(err)
		}
	default:
		c.Warningf("Skipping unsupported event type %v.", event.Type)
	}
	return nil
}

func (c *windowsDesktops) watchKind() types.WatchKind {
	return c.watch
}<|MERGE_RESOLUTION|>--- conflicted
+++ resolved
@@ -801,16 +801,12 @@
 		return nil, trace.Wrap(err)
 	}
 
-<<<<<<< HEAD
-	applyDatabaseCAs, err := c.fetchCertAuthorities(types.DatabaseCA)
-	if err != nil {
-		return nil, trace.Wrap(err)
-	}
-
-	applyJWTSigners, err := c.fetchCertAuthorities(types.JWTSigner)
-=======
+	applyDatabaseCAs, err := c.fetchCertAuthorities(ctx, types.DatabaseCA)
+	if err != nil {
+		return nil, trace.Wrap(err)
+	}
+
 	applyJWTSigners, err := c.fetchCertAuthorities(ctx, types.JWTSigner)
->>>>>>> 6d965e34
 	if err != nil {
 		return nil, trace.Wrap(err)
 	}
