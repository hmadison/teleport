# Single-node Teleport cluster called "one" (runs all 3 roles: proxy, auth and node)
teleport:
  nodename: one
  log:
    output: /var/lib/teleport/teleport.log
    severity: INFO

  data_dir: /root/go/src/github.com/gravitational/teleport/docker/data/one
  storage:
      path: /root/go/src/github.com/gravitational/teleport/docker/data/one/backend
      type: dir

auth_service:
  enabled: yes
  cluster_name: one
  tokens: 
<<<<<<< HEAD
       - "node,auth,proxy:xxx"

  # to enable trusted clusters, execute `tctl auth export > data/two/two.ca` inside container "two-auth"
  # and then uncomment this and restart container "one"
  trusted_clusters:
       - key_file: /root/go/src/github.com/gravitational/teleport/docker/data/two/two.ca
=======
       - "node,auth,proxy:foo"
       - "trustedcluster:bar"
>>>>>>> ef4ffa9c

ssh_service:
  enabled: yes
  labels:
      cluster: one
  commands:
      - name: kernel
        command: [/bin/uname, -r]
        period: 5m

proxy_service:
  enabled: yes<|MERGE_RESOLUTION|>--- conflicted
+++ resolved
@@ -14,17 +14,8 @@
   enabled: yes
   cluster_name: one
   tokens: 
-<<<<<<< HEAD
-       - "node,auth,proxy:xxx"
-
-  # to enable trusted clusters, execute `tctl auth export > data/two/two.ca` inside container "two-auth"
-  # and then uncomment this and restart container "one"
-  trusted_clusters:
-       - key_file: /root/go/src/github.com/gravitational/teleport/docker/data/two/two.ca
-=======
        - "node,auth,proxy:foo"
        - "trustedcluster:bar"
->>>>>>> ef4ffa9c
 
 ssh_service:
   enabled: yes
